<<<<<<< HEAD
import streamlit as st
import pandas as pd
import datetime as dt
import altair as alt
from itertools import combinations
from math import floor
from supabase import create_client
import numpy as np  # ★ 追加：ランダム化に使用

st.set_page_config(
    page_title="Dietary",
    layout="centered"
)

# ===============================
# Supabase 認証（secrets ガード）
# ===============================
def _create_supabase():
    try:
        url = st.secrets["SUPABASE_URL"].strip()
        key = st.secrets["SUPABASE_ANON_KEY"].strip()
    except Exception:
        st.error("SupabaseのURL/KEYが未設定です（.streamlit/secrets.toml を確認）")
        st.stop()
    return create_client(url, key)

supabase = _create_supabase()

# ===============================
# PostgREST にアクセストークンを適用（RLS用）
# ===============================
def _ensure_postgrest_auth():
    try:
        sess = supabase.auth.get_session()
        token = getattr(sess, "access_token", None)
        if not token:
            token = st.session_state.get("sb_access_token")
        if token:
            supabase.postgrest.auth(token)
    except Exception:
        pass

# ===============================
# Auth UI
# ===============================
def login_ui():
    st.title("ログイン")
    email = st.text_input("メールアドレス")
    pw = st.text_input("パスワード", type="password")
    col1, col2 = st.columns(2)

    with col1:
        if st.button("ログイン", disabled=(not email or not pw)):
            try:
                auth = supabase.auth.sign_in_with_password({"email": email, "password": pw})
                if not auth or not getattr(auth, "user", None):
                    st.error("サインインに失敗。メール未確認/資格情報誤りの可能性があります。")
                    return
                st.session_state["sb_access_token"] = getattr(getattr(auth, "session", None), "access_token", None)
                _ensure_postgrest_auth()
                me = supabase.auth.get_user().user
                if not me:
                    st.error("セッション取得に失敗。ブラウザのCookieやPC時刻を確認してください。")
                    return
                st.write("DEBUG user.id (after login) =", me.id)
                st.session_state["user"] = me
                st.rerun()
            except Exception as e:
                st.error(f"ログイン失敗: {e}")

    with col2:
        if st.button("新規登録", disabled=(not email or not pw)):
            try:
                redirect_to = st.secrets.get("EMAIL_REDIRECT_TO", "http://localhost:8501")
                supabase.auth.sign_up({
                    "email": email,
                    "password": pw,
                    "options": {"email_redirect_to": redirect_to},
                })
                st.success("登録しました！メールのリンクを開いてからログインしてください。")
            except Exception as e:
                st.error(f"登録失敗: {e}")

def logout():
    try:
        supabase.auth.sign_out()
    except Exception:
        pass
    st.session_state.pop("user", None)
    st.rerun()

def current_user():
    try:
        return supabase.auth.get_user().user
    except Exception:
        return None

# --- 認証チェック ---
if "user" not in st.session_state:
    u = current_user()
    if u is None:
        login_ui(); st.stop()
    _ensure_postgrest_auth()
    st.session_state["user"] = u
else:
    _ensure_postgrest_auth()

# ===============================
# DB: profiles 読み書き
# ===============================
def load_profile(user_id: str):
    _ensure_postgrest_auth()
    try:
        res = supabase.table("profiles").select("*").eq("id", user_id).single().execute()
        return res.data
    except Exception:
        return None

def save_profile(user_id: str, age, sex, height, weight_now, weight_goal, deadline, activity, daily_budget):
    _ensure_postgrest_auth()
    if not user_id:
        raise ValueError("ユーザー未ログインのため保存できません。")
    row = {
        "id": user_id,
        "age": int(age) if age is not None else None,
        "sex": sex,
        "height_cm": int(height) if height is not None else None,
        "weight_now": float(weight_now) if weight_now is not None else None,
        "weight_goal": float(weight_goal) if weight_goal is not None else None,
        "deadline": str(deadline) if deadline else None,
        "activity": activity,  # 表示名を保存
        "daily_budget": int(daily_budget) if daily_budget is not None else None,
    }
    supabase.table("profiles").upsert(row, on_conflict="id").execute()

# ===============================
# DB: 体重ログ 読み書き
# ===============================
def log_weight(user_id: str, date: dt.date, weight: float):
    """同一(user_id,date)なら上書き保存"""
    _ensure_postgrest_auth()
    row = {"user_id": user_id, "date": str(date), "weight_kg": float(weight)}
    supabase.table("weights").upsert(row, on_conflict="user_id,date").execute()

def load_weight_history(user_id: str) -> pd.DataFrame:
    _ensure_postgrest_auth()
    res = supabase.table("weights").select("*").eq("user_id", user_id).order("date").execute()
    return pd.DataFrame(res.data or [])

# ===============================
# 商品取得
# ===============================
REQUIRED_COLS_DEFAULTS = {
    "store": "",
    "category": "",
    "name": "",
    "kcal": 0,
    "price_jpy": 0,
    "meal_slot_hint": "any",
    "protein_g": 0.0,
    "fat_g": 0.0,
    "carb_g": 0.0,
    "fiber_g": 0.0,
    "image_url": "",
    "url": ""
}
NUM_COLS = ["kcal", "price_jpy", "protein_g", "fat_g", "carb_g", "fiber_g"]

def _coerce_and_fill(df: pd.DataFrame) -> pd.DataFrame:
    df = df.copy()
    for col, default in REQUIRED_COLS_DEFAULTS.items():
        if col not in df.columns:
            df[col] = default
    for c in NUM_COLS:
        df[c] = pd.to_numeric(df[c], errors="coerce").fillna(0)
    df["meal_slot_hint"] = df["meal_slot_hint"].fillna("any")
    df["store"] = df["store"].astype(str)
    return df[list(REQUIRED_COLS_DEFAULTS.keys())]

@st.cache_data(ttl=300)
def load_products_for(store_name: str, slots: list[str]) -> pd.DataFrame:
    _ensure_postgrest_auth()
    res = (
        supabase.table("products")
        .select("store,category,name,kcal,price_jpy,meal_slot_hint,protein_g,fat_g,carb_g,fiber_g,image_url,url")
        .eq("store", store_name)
        .in_("meal_slot_hint", slots)
        .execute()
    )
    df = pd.DataFrame(res.data or [])
    return _coerce_and_fill(df)

# ===============================
# 活動量レベル（わかりやすい表示）
# ===============================
ACTIVITY_LEVELS = [
    {
        "key": "sedentary",
        "label": "ほぼ運動しない",
        "factor": 1.2,
        "hint": "デスクワーク中心。通勤や日常生活のみ",
        "weekly": "週0〜1回・〜20分の軽い散歩など"
    },
    {
        "key": "light",
        "label": "軽い運動",
        "factor": 1.375,
        "hint": "軽い運動を時々行う",
        "weekly": "週1〜3回・20〜40分（早歩き/ヨガ/軽い筋トレ）"
    },
    {
        "key": "moderate",
        "label": "中程度の運動",
        "factor": 1.55,
        "hint": "定期的に運動する",
        "weekly": "週3〜5回・30〜60分（ジョギング/筋トレ）"
    },
    {
        "key": "active",
        "label": "激しい運動",
        "factor": 1.725,
        "hint": "ほぼ毎日トレーニング",
        "weekly": "週6〜7回・45〜90分（高強度インターバル/競技スポーツ）"
    },
    {
        "key": "very_active",
        "label": "非常に激しい",
        "factor": 1.9,
        "hint": "二部練や重労働を伴う",
        "weekly": "毎日2回以上/重労働（アスリート/建設現場など）"
    },
]

# 表示名（例: "軽い運動 (1.375)"）
ACTIVITY_DISPLAY = [f"{lvl['label']} ({lvl['factor']})" for lvl in ACTIVITY_LEVELS]
ACTIVITY_MAP = {f"{lvl['label']} ({lvl['factor']})": lvl["factor"] for lvl in ACTIVITY_LEVELS}
DEFAULT_ACTIVITY_DISPLAY = f"{ACTIVITY_LEVELS[1]['label']} ({ACTIVITY_LEVELS[1]['factor']})"  # 軽い運動(1.375)

def normalize_saved_activity(saved_display: str) -> str:
    """旧ラベル（例: '軽い運動(1.375)'）も新表示になるべく寄せる"""
    if saved_display in ACTIVITY_MAP:
        return saved_display
    import re
    m = re.search(r'([0-9]\.\d+)', str(saved_display))
    if m:
        try:
            f = float(m.group(1))
            for disp, fac in ACTIVITY_MAP.items():
                if abs(fac - f) < 1e-6:
                    return disp
        except Exception:
            pass
    base = str(saved_display).split("(")[0].replace("（", "(").replace("）", ")").strip()
    for disp in ACTIVITY_DISPLAY:
        if base and base in disp:
            return disp
    return DEFAULT_ACTIVITY_DISPLAY

def get_activity_factor(display: str) -> float:
    return ACTIVITY_MAP.get(display, ACTIVITY_LEVELS[1]["factor"])

# ===== Progress→Level→Image (5段階) =====
from pathlib import Path

LEVEL_IMAGES = [
    "levelup/kabigon.png",   # 0: 0%〜25%未満
    "levelup/purin.png",     # 1: 25%〜50%未満
    "levelup/koduck.png",    # 2: 50%〜75%未満
    "levelup/pikachu.png",   # 3: 75%〜100%未満
    "levelup/kasumi.png",    # 4: 100%
]

def compute_progress_percent(start_w: float, goal_w: float, current_w: float) -> float:
    """初期体重→目標体重に対する到達率(0.0〜1.0)。"""
    total = abs(goal_w - start_w)
    if total < 1e-6:
        return 1.0
    moved = abs(current_w - start_w)
    return max(0.0, min(1.0, moved / total))

def progress_to_level(p: float) -> int:
    """0,25,50,75,100% を閾値に 5段階(0〜4)へ。"""
    if p >= 1.00: return 4
    if p >= 0.75: return 3
    if p >= 0.50: return 2
    if p >= 0.25: return 1
    return 0

def level_image_path(level: int) -> str:
    """app9.py からの相対パスを絶対に解決して返す。"""
    base = Path(__file__).parent  # .../Dietary
    return str((base / LEVEL_IMAGES[level]).resolve())

# ===============================
# TDEE 計算まわり
# ===============================
def bmr_harris_benedict_revised(age, sex, height_cm, weight_kg):
    if sex == "male":
        return 88.362 + 13.397*weight_kg + 4.799*height_cm - 5.677*age
    else:
        return 447.593 + 9.247*weight_kg + 3.098*height_cm - 4.330*age

def tdee_kcal(age, sex, height_cm, weight_kg, activity_display):
    bmr = bmr_harris_benedict_revised(age, sex, height_cm, weight_kg)
    factor = get_activity_factor(activity_display)
    return floor(bmr * factor)

def calc_target_intake(age, sex, height, weight_now, weight_goal, deadline, activity_display):
    tdee = tdee_kcal(age, sex, height, weight_now, activity_display)
    days = max(1, (deadline - dt.date.today()).days)
    delta_w = max(0, weight_now - weight_goal)
    deficit_total = delta_w * 7700.0
    deficit_per_day = deficit_total / days
    intake = max(1200, int(tdee - deficit_per_day))
    return intake, tdee, int(deficit_per_day), days

def target_pfc_grams(intake_kcal, weight_kg, p_per_kg=1.6, f_ratio=0.25):
    p_g = weight_kg * p_per_kg
    f_g = (intake_kcal * f_ratio) / 9.0
    c_kcal = intake_kcal - (p_g*4 + f_g*9)
    c_g = max(0, c_kcal / 4.0)
    return p_g, f_g, c_g

FIBER_MIN_G = 18

# ===============================
# 組合せ生成＆最適化
# ===============================
def generate_item_combos(df_slot, budget, max_items=3):
    items = df_slot.to_dict("records")
    combos = []
    for r in range(1, min(max_items, len(items)) + 1):
        for comb in combinations(items, r):
            kcal  = sum(x["kcal"] for x in comb)
            price = sum(x["price_jpy"] for x in comb)
            if price <= budget:
                combos.append({
                    "kcal": kcal, "price": price, "items": comb,
                    "protein": sum(x["protein_g"] for x in comb),
                    "fat":     sum(x["fat_g"]     for x in comb),
                    "carb":    sum(x["carb_g"]    for x in comb),
                    "fiber":   sum(x["fiber_g"]   for x in comb),
                })
    return combos

def top_candidates_by_target(combos, target_kcal, keep_top=60):
    scored = [{"kcal":c["kcal"], "price":c["price"], "items":c["items"],
               "protein":c["protein"], "fat":c["fat"], "carb":c["carb"], "fiber":c["fiber"],
               "absdiff":abs(c["kcal"]-target_kcal)} for c in combos]
    scored.sort(key=lambda x: (x["absdiff"], x["price"]))
    return scored[:keep_top]

def plan_score(plan, tg_kcal, tg_p, tg_f, tg_c, fiber_min=FIBER_MIN_G,
               w_kcal=1.0, w_p=0.8, w_f=0.6, w_c=0.4, w_fiber=0.5, over_penalty=0.5):
    kcal = plan["kcal_total"]
    p = plan["protein_total"]; f = plan["fat_total"]; c = plan["carb_total"]; fiber = plan["fiber_total"]
    score = w_kcal * abs(kcal - tg_kcal)
    p_min, p_max = tg_p*0.90, tg_p*1.15
    f_min, f_max = tg_f*0.85, tg_f*1.15
    c_min, c_max = tg_c*0.85, tg_c*1.15
    if p < p_min: score += w_p * (p_min - p)
    elif p > p_max: score += w_p * over_penalty * (p - p_max)
    if f < f_min: score += w_f * (f_min - f)
    elif f > f_max: score += w_f * over_penalty * (f - f_max)
    if c < c_min: score += w_c * (c_min - c)
    elif c > c_max: score += w_c * over_penalty * (c - c_max)
    if fiber < fiber_min: score += w_fiber * (fiber_min - fiber)
    return score

def names_set(combo):
    return set(x["name"] for x in combo["items"])

# ★ 乱数を用いた最適化（同条件でも押すたびに違う結果）
def optimize_day_fixed_score_no_overlap(combos_b, combos_l, combos_d, intake, budget, weight_kg, rng=None):
    # 20/40/40
    t_b = int(intake*0.20); t_l = int(intake*0.40); t_d = intake - t_b - t_l
    tg_p, tg_f, tg_c = target_pfc_grams(intake, weight_kg)

    cands_b = top_candidates_by_target(combos_b, t_b, keep_top=60)
    cands_l = top_candidates_by_target(combos_l, t_l, keep_top=60)
    cands_d = top_candidates_by_target(combos_d, t_d, keep_top=60)

    if rng is not None:
        rng.shuffle(cands_b); rng.shuffle(cands_l); rng.shuffle(cands_d)

    candidates = []
    for cb in cands_b[:60]:
        names_b = names_set(cb)
        for cl in cands_l[:60]:
            if names_b & names_set(cl):
                continue
            price_bl = cb["price"] + cl["price"]
            if price_bl > budget:
                continue
            kcal_bl = cb["kcal"] + cl["kcal"]
            p_bl = cb["protein"] + cl["protein"]
            f_bl = cb["fat"] + cl["fat"]
            c_bl = cb["carb"] + cl["carb"]
            fiber_bl = cb["fiber"] + cl["fiber"]
            names_bl = names_b | names_set(cl)
            remain = intake - kcal_bl

            pool_d = sorted(cands_d, key=lambda x:(abs(x["kcal"]-remain), x["price"]))[:60]
            if rng is not None:
                rng.shuffle(pool_d)

            for cd in pool_d:
                if names_bl & names_set(cd):
                    continue
                price_total = price_bl + cd["price"]
                if price_total > budget:
                    continue
                plan = {
                    "breakfast": cb, "lunch": cl, "dinner": cd,
                    "kcal_total": kcal_bl + cd["kcal"],
                    "protein_total": p_bl + cd["protein"],
                    "fat_total":     f_bl + cd["fat"],
                    "carb_total":    c_bl + cd["carb"],
                    "fiber_total":   fiber_bl + cd["fiber"],
                    "price_total":   price_total,
                }
                score = plan_score(plan, intake, tg_p, tg_f, tg_c)
                candidates.append((score, plan))

    if not candidates:
        return None, float("inf")

    candidates.sort(key=lambda x: (x[0], x[1]["price_total"]))
    K = min(15, max(5, len(candidates)//10))  # 上位1〜15件程度
    topK = candidates[:K]

    if rng is None:
        chosen_score, chosen_plan = topK[0]
    else:
        scores = np.array([s for s,_ in topK], dtype=float)
        T = 0.5  # 大きいほど多様性UP
        w = np.exp(-(scores - scores.min())/max(1e-9, T))
        w = w / w.sum()
        idx = rng.choice(len(topK), p=w)
        chosen_score, chosen_plan = topK[idx]

    return chosen_plan, chosen_score

# ===============================
# 見やすいカードUI（画像＋テキスト横並び）
# ===============================
IMG_WIDTH = 150  # 画像の標準幅

def _fmt_price(yen: float) -> str:
    try:
        return f"¥{int(yen):,}"
    except Exception:
        return "-"

def _slot_header(title: str, target_kcal: int, picked_kcal: int):
    cols = st.columns([1, 1])
    with cols[0]:
        st.markdown(f"### {title}")
    with cols[1]:
        st.metric(label=f"{title} 目標", value=f"{picked_kcal} kcal", delta=f"{picked_kcal - target_kcal:+} kcal")

def _render_item_card(it: dict):
    """
    画像を左、テキストを右に配置。
    画像なしの場合はプレースホルダーを表示。
    """
    with st.container(border=True):
        c1, c2 = st.columns([1, 3], vertical_alignment="center")
        with c1:
            if it.get("image_url"):
                st.image(it["image_url"], width=IMG_WIDTH)
            else:
                st.markdown(
                    f"<div style='width:{IMG_WIDTH}px;height:{IMG_WIDTH}px;border:1px solid #eee;"
                    "display:flex;align-items:center;justify-content:center;border-radius:8px;'>画像なし</div>",
                    unsafe_allow_html=True
                )
        with c2:
            name = it.get("name","")
            store = it.get("store","")
            cat = it.get("category","")
            url = it.get("url","")
            kcal = it.get("kcal",0)
            p = it.get("protein_g",0)
            f = it.get("fat_g",0)
            c = it.get("carb_g",0)
            fib = it.get("fiber_g",0)
            price = it.get("price_jpy",0)

            st.markdown(f"**{name}**")
            st.caption(f"{store}｜{cat}")
            st.markdown(
                f"カロリー: **{kcal} kcal** / "
                f"P: **{p:.0f} g**・F: **{f:.0f} g**・C: **{c:.0f} g**・食物繊維: **{fib:.1f} g**"
            )
            cols = st.columns([1, 2])
            with cols[0]:
                st.markdown(_fmt_price(price))
            with cols[1]:
                if url:
                    st.markdown(f"[公式ページを開く]({url})")

def _render_slot_cards(slot_key: str, jp_title: str, best_plan: dict, target_kcal: int):
    combo = best_plan[slot_key]
    picked = int(combo["kcal"])
    _slot_header(jp_title, target_kcal, picked)
    for it in combo["items"]:
        _render_item_card(it)
    st.markdown(
        f"**小計:** {picked} kcal / {_fmt_price(combo['price'])}・"
        f"P{combo['protein']:.0f}・F{combo['fat']:.0f}・C{combo['carb']:.0f}・食物繊維{combo['fiber']:.1f} g"
    )

# ===============================
# ページ：マイページ
# ===============================
def page_my_page():
    st.title("マイページ")

    user = st.session_state["user"]
    if "profile_initialized" not in st.session_state:
        prof = load_profile(user.id)
        st.session_state["form_age"]          = (prof or {}).get("age", 33)
        st.session_state["form_sex"]          = (prof or {}).get("sex", "male")
        st.session_state["form_height"]       = (prof or {}).get("height_cm", 173)
        st.session_state["form_weight_now"]   = (prof or {}).get("weight_now", 70.0)
        st.session_state["form_weight_goal"]  = (prof or {}).get("weight_goal", 65.0)
        _deadline = (prof or {}).get("deadline", dt.date.today() + dt.timedelta(days=60))
        if isinstance(_deadline, str):
            _deadline = dt.date.fromisoformat(_deadline)
        st.session_state["form_deadline"]     = _deadline

        saved_activity = (prof or {}).get("activity", DEFAULT_ACTIVITY_DISPLAY)
        st.session_state["form_activity"] = normalize_saved_activity(saved_activity)

        st.session_state["form_budget"]       = (prof or {}).get("daily_budget", 1200)
        st.session_state.setdefault("store_b_input", "セブンイレブン")
        st.session_state.setdefault("store_l_input", "ファミリーマート")
        st.session_state.setdefault("store_d_input", "ほっともっと")
        st.session_state["profile_initialized"] = True

    # 入力UIをフォームにまとめる（フォーム内に expander は置かない）
    with st.expander("諸々基礎条件入力", expanded=True):
        with st.form("profile_form", clear_on_submit=False):
            c1, c2 = st.columns(2)
            with c1:
                age = st.number_input("年齢", 18, 80, value=int(st.session_state["form_age"]), key="age_input")
                sex = st.radio("性別", ["male","female"], horizontal=True,
                               index=0 if st.session_state["form_sex"]=="male" else 1, key="sex_input")
                height = st.number_input("身長(cm)", 140, 210, value=int(st.session_state["form_height"]), key="height_input")
                weight_now = st.number_input("初期体重(kg)", 35.0, 150.0, value=float(st.session_state["form_weight_now"]), step=0.1, key="weight_now_input")
                weight_goal = st.number_input("目標体重(kg)", 35.0, 150.0, value=float(st.session_state["form_weight_goal"]), step=0.1, key="weight_goal_input")
            with c2:
                deadline = st.date_input("期限日付", value=st.session_state["form_deadline"], key="deadline_input")

                default_index = ACTIVITY_DISPLAY.index(st.session_state["form_activity"]) \
                                if st.session_state["form_activity"] in ACTIVITY_DISPLAY else ACTIVITY_DISPLAY.index(DEFAULT_ACTIVITY_DISPLAY)
                activity_display = st.selectbox(
                    "活動量（TDEEの係数）",
                    ACTIVITY_DISPLAY,
                    index=default_index,
                    key="activity_input",
                    help="週あたりの運動回数・時間の目安は下の表を参照"
                )
                _fac = get_activity_factor(activity_display)
                _label = activity_display.split("(")[0].strip()
                st.caption(f"選択中: **{_label}**｜係数 **{_fac}**｜目安: " +
                           next((lvl['weekly'] for lvl in ACTIVITY_LEVELS if abs(lvl['factor']-_fac)<1e-6), ""))

                daily_budget = st.number_input("1日予算(円)", 300, 4000, value=int(st.session_state["form_budget"]), step=10, key="budget_input")

            # ✅ Submit は必ずフォーム内
            saved = st.form_submit_button("プロフィール保存")

        # ✅ フォームの外に expander（入れ子禁止を回避）
        with st.expander("活動量レベルの目安（週あたりの運動イメージ）", expanded=False):
            df_lv = pd.DataFrame([{
                "レベル": lvl["label"],
                "係数": lvl["factor"],
                "週あたりの目安": lvl["weekly"],
                "具体像": lvl["hint"]
            } for lvl in ACTIVITY_LEVELS])
            st.dataframe(df_lv, use_container_width=True, hide_index=True)

        if saved:
            try:
                save_profile(
                    st.session_state["user"].id,
                    st.session_state["age_input"],
                    st.session_state["sex_input"],
                    st.session_state["height_input"],
                    st.session_state["weight_now_input"],
                    st.session_state["weight_goal_input"],
                    st.session_state["deadline_input"],
                    st.session_state["activity_input"],
                    st.session_state["budget_input"],
                )
                st.session_state["form_age"]        = st.session_state["age_input"]
                st.session_state["form_sex"]        = st.session_state["sex_input"]
                st.session_state["form_height"]     = st.session_state["height_input"]
                st.session_state["form_weight_now"] = st.session_state["weight_now_input"]
                st.session_state["form_weight_goal"]= st.session_state["weight_goal_input"]
                st.session_state["form_deadline"]   = st.session_state["deadline_input"]
                st.session_state["form_activity"]   = st.session_state["activity_input"]
                st.session_state["form_budget"]     = st.session_state["budget_input"]
                st.success("プロフィールを保存しました ✅")
            except Exception as e:
                st.error(f"保存エラー: {e}")

    # ここから計算と体重グラフ
    intake, tdee, deficit_day, days = calc_target_intake(
        st.session_state["form_age"], st.session_state["form_sex"],
        st.session_state["form_height"], st.session_state["form_weight_now"],
        st.session_state["form_weight_goal"], st.session_state["form_deadline"],
        st.session_state["form_activity"]
    )

    # ★ 20/40/40 の内訳も一緒に表示
    b20 = int(intake*0.20); l40 = int(intake*0.40); d40 = intake - b20 - l40
    st.info(
        f"あなたの1日目標摂取カロリー： **{intake} kcal**"
        f"（消費: {tdee} kcal / 赤字目安: {deficit_day} kcal/日 × {days}日）\n\n"
        f"**内訳目安：朝 {b20} kcal（20%）｜昼 {l40} kcal（40%）｜夜 {d40} kcal（40%）**"
    )

    # ===== 体重の推移（“日ごと”に表示） =====
    df_w = load_weight_history(st.session_state["user"].id)
    if not df_w.empty:
        df_w["date"] = pd.to_datetime(df_w["date"]).dt.normalize()
        df_daily = df_w.groupby("date", as_index=False)["weight_kg"].mean()

        line = alt.Chart(df_daily).mark_line(point=True).encode(
            x=alt.X("date:T", timeUnit="yearmonthdate",
                    axis=alt.Axis(title="日付", format="%m/%d")),
            y=alt.Y("weight_kg:Q", title="体重(kg)")
        )
        target_line = alt.Chart(
            pd.DataFrame({"y": [st.session_state["form_weight_goal"]]})
        ).mark_rule(color="red", strokeDash=[5,5]).encode(y="y:Q")

        chart = line + target_line
        st.altair_chart(chart, use_container_width=True)

        latest_weight = df_daily.sort_values("date").iloc[-1]["weight_kg"]
        goal_weight = st.session_state["form_weight_goal"]
        diff = latest_weight - goal_weight
        if diff > 0:
            st.success(f"目標まであと **{diff:.1f} kg** 減量！")
        elif diff < 0:
            st.info(f"目標を **{-diff:.1f} kg** 下回りました 🎉")
        else:
            st.balloons()
            st.success("目標体重を達成しました！🎉")
    else:
        st.info("まだ体重ログがありません。『今日の食事提案』で記録されます。")

# ===============================
# ページ：今日の食事提案
# ===============================
def page_today_plan():
    st.title("今日の食事提案")
    
    # === ページ先頭：進捗レベル画像 ===
    start_w = float(st.session_state.get("form_weight_now", 70.0))
    goal_w  = float(st.session_state.get("form_weight_goal", 65.0))

    current_w = start_w  # デフォルトは初期体重
    try:
        df_w = load_weight_history(st.session_state["user"].id)
        if not df_w.empty:
            df_w["date"] = pd.to_datetime(df_w["date"]).dt.normalize()
            current_w = float(df_w.sort_values("date").iloc[-1]["weight_kg"])
    except Exception:
        pass

    p = compute_progress_percent(start_w, goal_w, current_w)
    level = progress_to_level(p)

    st.markdown("#### レベル")
    st.caption(f"進捗: **{p*100:.1f}%**（初期 {start_w:.1f}kg → 目標 {goal_w:.1f}kg／現在 {current_w:.1f}kg）")
    st.image(level_image_path(level), width=200)


    age = st.session_state.get("form_age", 33)
    sex = st.session_state.get("form_sex", "male")
    height = st.session_state.get("form_height", 173)
    weight_goal = st.session_state.get("form_weight_goal", 65.0)
    deadline = st.session_state.get("form_deadline", dt.date.today() + dt.timedelta(days=60))
    activity = st.session_state.get("form_activity", DEFAULT_ACTIVITY_DISPLAY)
    default_budget = st.session_state.get("form_budget", 1200)

    STORE_OPTIONS = ["セブンイレブン", "ファミリーマート", "ほっともっと"]

    with st.form("today_form", clear_on_submit=False):
        c = st.columns(2)
        with c[0]:
            weight_today = st.number_input("今日の体重(kg)", 35.0, 150.0,
                                           value=float(st.session_state.get("weight_today", st.session_state.get("form_weight_now", 70.0))),
                                           step=0.1, key="weight_today_input")
        with c[1]:
            budget_today = st.number_input("今日の予算(円)", 300, 4000,
                                           value=int(st.session_state.get("budget_today", default_budget)),
                                           step=10, key="budget_today_input")

        col_store_b, col_store_l, col_store_d = st.columns(3)
        with col_store_b:
            st.selectbox("朝の店舗", STORE_OPTIONS, key="store_b_input",
                         index=STORE_OPTIONS.index(st.session_state.get("store_b_input","セブンイレブン")))
        with col_store_l:
            st.selectbox("昼の店舗", STORE_OPTIONS, key="store_l_input",
                         index=STORE_OPTIONS.index(st.session_state.get("store_l_input","ファミリーマート")))
        with col_store_d:
            st.selectbox("夜の店舗", STORE_OPTIONS, key="store_d_input",
                         index=STORE_OPTIONS.index(st.session_state.get("store_d_input","ほっともっと")))

        make_clicked = st.form_submit_button("今日の3食プランを作る")

    intake, tdee, deficit_day, days = calc_target_intake(
        age, sex, height, weight_today, weight_goal, deadline, activity
    )

    # ★ 20/40/40 の内訳も表示
    b20 = int(intake*0.20); l40 = int(intake*0.40); d40 = intake - b20 - l40
    st.info(f"あなたの1日目標摂取カロリー： **{intake} kcal**｜内訳：朝 {b20} / 昼 {l40} / 夜 {d40}")

    if make_clicked:
        # ★ ボタン押下ごとに乱数シードを進める（=毎回パターンが変わる）
        st.session_state["plan_seed"] = st.session_state.get("plan_seed", 0) + 1
        rng = np.random.default_rng(st.session_state["plan_seed"])

        st.session_state["weight_today"] = weight_today
        st.session_state["budget_today"] = budget_today
        try:
            log_weight(st.session_state["user"].id, dt.date.today(), weight_today)
        except Exception as e:
            st.warning(f"体重ログの保存に失敗しました: {e}")

        store_b = st.session_state.get("store_b_input", "セブンイレブン")
        store_l = st.session_state.get("store_l_input", "ファミリーマート")
        store_d = st.session_state.get("store_d_input", "ほっともっと")

        # 候補取得：スロット専用 + any
        df_b = load_products_for(store_b, ["breakfast", "any"])
        df_l = load_products_for(store_l, ["lunch", "any"])
        df_d = load_products_for(store_d, ["dinner", "any"])

        missing = []
        if df_b.empty: missing.append("朝")
        if df_l.empty: missing.append("昼")
        if df_d.empty: missing.append("夜")
        if missing:
            st.error(f"{'・'.join(missing)} の候補商品がありません。")
            st.stop()

        # ★ 20/40/40 ターゲット
        t_b = b20; t_l = l40; t_d = d40

        # ==== 上位候補を大きめに拾ってから“ランダム抽出” ====
        def _trim(df, target_kcal, slot_key, n=40, rng=None):
            df2 = df.assign(
                _absdiff=(df["kcal"] - target_kcal).abs(),
                _prio=(df["meal_slot_hint"] == slot_key).astype(int)  # 一致=1, any=0
            )
            pool = df2.sort_values(by=["_prio", "_absdiff"], ascending=[False, True]).head(n * 3)
            pool = pool.drop(columns=["_absdiff", "_prio"])
            if rng is not None and len(pool) > n:
                # シードに基づいてランダム抽出
                return pool.sample(n=n, random_state=int(rng.integers(0, 1_000_000_000)))
            return pool.head(n)

        df_b = _trim(df_b, t_b, "breakfast", n=40, rng=rng)
        df_l = _trim(df_l, t_l, "lunch",     n=40, rng=rng)
        df_d = _trim(df_d, t_d, "dinner",    n=40, rng=rng)

        combos_b = generate_item_combos(df_b, budget=budget_today, max_items=3)
        combos_l = generate_item_combos(df_l, budget=budget_today, max_items=3)
        combos_d = generate_item_combos(df_d, budget=budget_today, max_items=3)

        if not (combos_b and combos_l and combos_d):
            st.warning("候補が不足しています。")
            st.stop()

        # ★ 確率的な最終選定（品質を担保しながら多様化）
        best, score = optimize_day_fixed_score_no_overlap(
            combos_b, combos_l, combos_d, intake, budget_today, weight_kg=weight_today, rng=rng
        )

        if best:
            # ====== 視覚的なカードUIで表示（画像横並び） ======
            st.subheader("提案結果（同一商品の重複なし）")

            _render_slot_cards("breakfast", "朝ごはん", best, t_b)
            _render_slot_cards("lunch", "昼ごはん", best, t_l)
            _render_slot_cards("dinner", "夜ごはん", best, t_d)

            # ====== 日合計のサマリー ======
            st.markdown("---")
            st.markdown(
                f"### 日合計\n"
                f"**{best['kcal_total']} kcal / {_fmt_price(best['price_total'])}**  \n"
                f"**P:** {best['protein_total']:.0f} g / "
                f"**F:** {best['fat_total']:.0f} g / "
                f"**C:** {best['carb_total']:.0f} g / "
                f"**Fiber:** {best['fiber_total']:.1f} g"
            )
            delta = best["kcal_total"] - intake
            st.metric("目標カロリー差", f"{delta:+} kcal")

            # ====== コピペ用の表（画像列つき） ======
            def explode_slot(slot, jp):
                rows = []
                for it in best[slot]["items"]:
                    rows.append([
                        jp, it["store"], it["category"], it["name"], it["kcal"],
                        it["protein_g"], it["fat_g"], it["carb_g"], it["fiber_g"],
                        it["price_jpy"], it.get("url",""), it.get("image_url",""),
                    ])
                return rows

            rows = []
            rows += explode_slot("breakfast","朝")
            rows += explode_slot("lunch","昼")
            rows += explode_slot("dinner","夜")

            res = pd.DataFrame(
                rows,
                columns=["食事区分","店舗","カテゴリ","商品名",
                         "カロリー(kcal)","タンパク質(g)","脂質(g)","炭水化物(g)","食物繊維(g)",
                         "価格(円)","商品URL","image_url"]
            )

            with st.expander("コピペ・共有用テーブル（画像列あり）", expanded=False):
                st.dataframe(
                    res,
                    use_container_width=True,
                    column_config={
                        "商品URL": st.column_config.LinkColumn("商品ページ", display_text="公式ページを開く"),
                        "image_url": st.column_config.ImageColumn("商品画像")
                    }
                )
        else:
            st.error("条件に合うプランが見つかりませんでした。")

# ===============================
# 設定：AIトレーナー
# ===============================
import streamlit as st
import openai # pip install openai が必要
import re # activity_factor抽出のために必要

# OpenAI クライアントの初期化
# StreamlitのSecretsを使用する場合
try:
    client = openai.OpenAI(api_key=st.secrets["OPENAI_API_KEY"])
except KeyError:
    st.error("OpenAI APIキーが設定されていません。Streamlit Secretsを確認してください。")
     # Streamlitアプリが停止しないように、APIキー設定なしで進行させる場合は st.stop() をコメントアウト
     # st.stop()
    client = None # APIキーがない場合はクライアントをNoneに設定


# ===============================
# ページ：AIトレーナー
# ===============================
def page_ai_trainer(age, sex, height, weight_today, weight_goal, activity):
    st.title("🏋️‍♂️ AIトレーナーに相談")
    st.write("プロのフィットネストレーナーがあなたの運動・食事・健康に関する質問にお答えします。")

    # OpenAI APIクライアントが利用可能かチェック
    if client is None:
        st.error("OpenAI APIキーが設定されていないため、AIトレーナー機能は利用できません。サイドバーでAPIキーを入力してください。")
        return

    # チャット履歴の初期化
    if "trainer_messages" not in st.session_state:
        st.session_state.trainer_messages = []
        # 初回挨拶メッセージ
        initial_message = "こんにちは！私はあなた専用のAIトレーナーです。運動や健康について何でもお聞きください！"
        st.session_state.trainer_messages.append({"role": "assistant", "content": initial_message})

    # 過去のメッセージを表示
    for message in st.session_state.trainer_messages:
        with st.chat_message(message["role"]):
            st.markdown(message["content"])

    # チャット入力
    if prompt := st.chat_input("運動や健康について何でもお聞きください..."):
        # ユーザーメッセージを追加
        st.session_state.trainer_messages.append({"role": "user", "content": prompt})
        with st.chat_message("user"):
            st.markdown(prompt)

    
        # activity_factorを抽出 (例: "中程度の運動(1.55)" -> "1.55")
        match = re.search(r'\(([\d\.]+)\)', activity)
        activity_factor_value = float(match.group(1)) if match else 1.55 # デフォルト値

        system_prompt = f"""
あなたはプロのフィットネストレーナーです。ユーザーの健康とフィットネス目標達成をサポートします。
ユーザーの基本情報は以下の通りです。
- 年齢: {age}歳
- 性別: {sex}
- 身長: {height}cm
- 現在の体重: {weight_today}kg
- 目標体重: {weight_goal}kg
- 現在の活動量レベル: {activity} (ACTIVITY_FACTOR: {activity_factor_value})

ACTIVITY_FACTORの具体的な定義は以下の通りです：
- ほぼ運動しない(1.2): デスクワーク中心でほとんど運動しない。軽いウォーキングやストレッチから始めるのがおすすめです。
- 軽い運動(1.375): 週に1〜3回程度の軽い運動（ウォーキング、ヨガなど）。全身を使った筋力トレーニングと有酸素運動をバランス良く取り入れましょう。
- 中程度の運動(1.55): 週に3〜5回程度の運動（ジョギング、ジムでのトレーニングなど）。高強度のインターバルトレーニングや、特定の部位を鍛えるレジスタンストレーニングも効果的です。
- 激しい運動(1.725): 週に6〜7回程度の激しい運動（ハードなトレーニング、スポーツなど）。回復を考慮した上での高負荷トレーニングや、専門的なスキルアップ練習が中心になります。
- 非常に激しい(1.9): 毎日、非常に激しい運動や肉体労働。高いエネルギー消費に見合った栄養摂取と、怪我予防のための柔軟性・体幹トレーニングが特に重要です。

ユーザーの質問に対し、科学的根拠に基づいた専門的で分かりやすいアドバイスをしてください。
特に指定がない限り、トレーニングと食事の両面からバランスの取れた提案を心がけてください。

回答の際は以下を守ってください：
1. ユーザーの年齢、性別、身長、体重、活動量レベル、目標体重などのプロフィールを考慮した具体的な提案をする。
2. 安全性を最優先にし、初心者でも理解できる説明を含める。
3. 必要に応じて、予想消費カロリーや「おむすび🍙換算」（おにぎり1個=約180kcal）などの具体的な数値情報も提示する。
   例: 約250kcal（おむすび1.4個分🍙）
4. モチベーションを高める励ましの言葉を添える。
5. 質問内容に応じて、トレーニングメニューや食事プラン、健康習慣など、多角的な視点からアドバイスを行う。
"""

        # OpenAI APIにリクエスト
        try:
            # システムプロンプトを会話の最初に設定
            messages_for_api = [{"role": "system", "content": system_prompt}] + st.session_state.trainer_messages

            with st.chat_message("assistant"):
                message_placeholder = st.empty()
                full_response = ""

                # ストリーミング応答
                stream = client.chat.completions.create(
                    model="gpt-4o-mini", # または "gpt-3.5-turbo" など
                    messages=messages_for_api,
                    stream=True,
                    max_tokens=1000,
                    temperature=0.7
                )

                for chunk in stream:
                    if chunk.choices[0].delta.content is not None:
                        content = chunk.choices[0].delta.content
                        full_response += content
                        message_placeholder.markdown(full_response + "▌") # カーソル表示

                message_placeholder.markdown(full_response) # 最終的な応答を表示

            # AIの応答をセッション状態に保存
            st.session_state.trainer_messages.append({"role": "assistant", "content": full_response})

        except Exception as e:
            st.error(f"AIトレーナーとの通信でエラーが発生しました: {e}")
            st.info("しばらくしてから再度お試しください。OpenAI APIキーが正しく設定されているか確認してください。")

    # チャット履歴クリアボタン
    # サイドバーに配置する方が一般的ですが、ここでは主要コンテンツの下に配置
    if st.button("チャット履歴をクリア", key="clear_trainer_chat_main"):
        st.session_state.trainer_messages = []
        # クリア後、再度最初の挨拶メッセージを表示
        initial_message = "こんにちは！私はあなた専用のAIトレーナーです。運動や食事について何でもお聞きください！"
        st.session_state.trainer_messages.append({"role": "assistant", "content": initial_message})
        st.rerun()

    # ヒント表示
    with st.expander("💡 質問のヒント"):
        st.markdown("""
        **こんな質問ができます：**
        - 「週3回ジムに通える初心者におすすめの筋トレメニューを教えて」
        - 「デスクワークで運動不足です。家でできる運動を教えて」
        - 「ダイエット中の食事で気をつけることは？」
        - 「プロテインはいつ飲むのが効果的？」
        - 「膝が痛いときにできる運動はありますか？」
        - 「現在の活動量レベルに合わせた食事のポイントは？」
        """)



# ===============================
# サイドバー（共通）
# ===============================
st.sidebar.image("logo.png", use_container_width=True)
st.sidebar.markdown("### Dietary")
st.sidebar.write(f"ログイン情報\n{st.session_state['user'].email}")
st.sidebar.button("ログアウト", on_click=logout)

nav = st.sidebar.radio("ナビゲーション", ["マイページ", "今日の食事提案", "AIトレーナー"])

# ===============================
# ルーティング
# ===============================
if nav == "マイページ":
    page_my_page()
elif nav == "AIトレーナー":
    page_ai_trainer(st.session_state.get("form_age", 33),
    st.session_state.get("form_sex", "male"),
    st.session_state.get("form_height", 173),
    st.session_state.get("form_weight_today", 70.0),
    st.session_state.get("form_weight_goal", 65.0),
    st.session_state.get("form_activity", "moderate"))
else:
    page_today_plan()
=======
import streamlit as st
import pandas as pd
import datetime as dt
import altair as alt
from itertools import combinations
from math import floor
from supabase import create_client
import numpy as np  # ★ 追加：ランダム化に使用

st.set_page_config(
    page_title="Dietary",
    layout="centered"
)

# ===============================
# Supabase 認証（secrets ガード）
# ===============================
def _create_supabase():
    try:
        url = st.secrets["SUPABASE_URL"].strip()
        key = st.secrets["SUPABASE_ANON_KEY"].strip()
    except Exception:
        st.error("SupabaseのURL/KEYが未設定です（.streamlit/secrets.toml を確認）")
        st.stop()
    return create_client(url, key)

supabase = _create_supabase()

# ===============================
# PostgREST にアクセストークンを適用（RLS用）
# ===============================
def _ensure_postgrest_auth():
    try:
        sess = supabase.auth.get_session()
        token = getattr(sess, "access_token", None)
        if not token:
            token = st.session_state.get("sb_access_token")
        if token:
            supabase.postgrest.auth(token)
    except Exception:
        pass

# ===============================
# Auth UI
# ===============================
def login_ui():
    st.title("ログイン")
    email = st.text_input("メールアドレス")
    pw = st.text_input("パスワード", type="password")
    col1, col2 = st.columns(2)

    with col1:
        if st.button("ログイン", disabled=(not email or not pw)):
            try:
                auth = supabase.auth.sign_in_with_password({"email": email, "password": pw})
                if not auth or not getattr(auth, "user", None):
                    st.error("サインインに失敗。メール未確認/資格情報誤りの可能性があります。")
                    return
                st.session_state["sb_access_token"] = getattr(getattr(auth, "session", None), "access_token", None)
                _ensure_postgrest_auth()
                me = supabase.auth.get_user().user
                if not me:
                    st.error("セッション取得に失敗。ブラウザのCookieやPC時刻を確認してください。")
                    return
                st.write("DEBUG user.id (after login) =", me.id)
                st.session_state["user"] = me
                st.rerun()
            except Exception as e:
                st.error(f"ログイン失敗: {e}")

    with col2:
        if st.button("新規登録", disabled=(not email or not pw)):
            try:
                redirect_to = st.secrets.get("EMAIL_REDIRECT_TO", "http://localhost:8501")
                supabase.auth.sign_up({
                    "email": email,
                    "password": pw,
                    "options": {"email_redirect_to": redirect_to},
                })
                st.success("登録しました！メールのリンクを開いてからログインしてください。")
            except Exception as e:
                st.error(f"登録失敗: {e}")

def logout():
    try:
        supabase.auth.sign_out()
    except Exception:
        pass
    st.session_state.pop("user", None)
    st.rerun()

def current_user():
    try:
        return supabase.auth.get_user().user
    except Exception:
        return None

# --- 認証チェック ---
if "user" not in st.session_state:
    u = current_user()
    if u is None:
        login_ui(); st.stop()
    _ensure_postgrest_auth()
    st.session_state["user"] = u
else:
    _ensure_postgrest_auth()

# ===============================
# DB: profiles 読み書き
# ===============================
def load_profile(user_id: str):
    _ensure_postgrest_auth()
    try:
        res = supabase.table("profiles").select("*").eq("id", user_id).single().execute()
        return res.data
    except Exception:
        return None

def save_profile(user_id: str, age, sex, height, weight_now, weight_goal, deadline, activity, daily_budget):
    _ensure_postgrest_auth()
    if not user_id:
        raise ValueError("ユーザー未ログインのため保存できません。")
    row = {
        "id": user_id,
        "age": int(age) if age is not None else None,
        "sex": sex,
        "height_cm": int(height) if height is not None else None,
        "weight_now": float(weight_now) if weight_now is not None else None,
        "weight_goal": float(weight_goal) if weight_goal is not None else None,
        "deadline": str(deadline) if deadline else None,
        "activity": activity,  # 表示名を保存
        "daily_budget": int(daily_budget) if daily_budget is not None else None,
    }
    supabase.table("profiles").upsert(row, on_conflict="id").execute()

# ===============================
# DB: 体重ログ 読み書き
# ===============================
def log_weight(user_id: str, date: dt.date, weight: float):
    """同一(user_id,date)なら上書き保存"""
    _ensure_postgrest_auth()
    row = {"user_id": user_id, "date": str(date), "weight_kg": float(weight)}
    supabase.table("weights").upsert(row, on_conflict="user_id,date").execute()

def load_weight_history(user_id: str) -> pd.DataFrame:
    _ensure_postgrest_auth()
    res = supabase.table("weights").select("*").eq("user_id", user_id).order("date").execute()
    return pd.DataFrame(res.data or [])

# ===============================
# 商品取得
# ===============================
REQUIRED_COLS_DEFAULTS = {
    "store": "",
    "category": "",
    "name": "",
    "kcal": 0,
    "price_jpy": 0,
    "meal_slot_hint": "any",
    "protein_g": 0.0,
    "fat_g": 0.0,
    "carb_g": 0.0,
    "fiber_g": 0.0,
    "image_url": "",
    "url": ""
}
NUM_COLS = ["kcal", "price_jpy", "protein_g", "fat_g", "carb_g", "fiber_g"]

def _coerce_and_fill(df: pd.DataFrame) -> pd.DataFrame:
    df = df.copy()
    for col, default in REQUIRED_COLS_DEFAULTS.items():
        if col not in df.columns:
            df[col] = default
    for c in NUM_COLS:
        df[c] = pd.to_numeric(df[c], errors="coerce").fillna(0)
    df["meal_slot_hint"] = df["meal_slot_hint"].fillna("any")
    df["store"] = df["store"].astype(str)
    return df[list(REQUIRED_COLS_DEFAULTS.keys())]

@st.cache_data(ttl=300)
def load_products_for(store_name: str, slots: list[str]) -> pd.DataFrame:
    _ensure_postgrest_auth()
    res = (
        supabase.table("products")
        .select("store,category,name,kcal,price_jpy,meal_slot_hint,protein_g,fat_g,carb_g,fiber_g,image_url,url")
        .eq("store", store_name)
        .in_("meal_slot_hint", slots)
        .execute()
    )
    df = pd.DataFrame(res.data or [])
    return _coerce_and_fill(df)

# ===============================
# 活動量レベル（わかりやすい表示）
# ===============================
ACTIVITY_LEVELS = [
    {
        "key": "sedentary",
        "label": "ほぼ運動しない",
        "factor": 1.2,
        "hint": "デスクワーク中心。通勤や日常生活のみ",
        "weekly": "週0〜1回・〜20分の軽い散歩など"
    },
    {
        "key": "light",
        "label": "軽い運動",
        "factor": 1.375,
        "hint": "軽い運動を時々行う",
        "weekly": "週1〜3回・20〜40分（早歩き/ヨガ/軽い筋トレ）"
    },
    {
        "key": "moderate",
        "label": "中程度の運動",
        "factor": 1.55,
        "hint": "定期的に運動する",
        "weekly": "週3〜5回・30〜60分（ジョギング/筋トレ）"
    },
    {
        "key": "active",
        "label": "激しい運動",
        "factor": 1.725,
        "hint": "ほぼ毎日トレーニング",
        "weekly": "週6〜7回・45〜90分（高強度インターバル/競技スポーツ）"
    },
    {
        "key": "very_active",
        "label": "非常に激しい",
        "factor": 1.9,
        "hint": "二部練や重労働を伴う",
        "weekly": "毎日2回以上/重労働（アスリート/建設現場など）"
    },
]

# 表示名（例: "軽い運動 (1.375)"）
ACTIVITY_DISPLAY = [f"{lvl['label']} ({lvl['factor']})" for lvl in ACTIVITY_LEVELS]
ACTIVITY_MAP = {f"{lvl['label']} ({lvl['factor']})": lvl["factor"] for lvl in ACTIVITY_LEVELS}
DEFAULT_ACTIVITY_DISPLAY = f"{ACTIVITY_LEVELS[1]['label']} ({ACTIVITY_LEVELS[1]['factor']})"  # 軽い運動(1.375)

def normalize_saved_activity(saved_display: str) -> str:
    """旧ラベル（例: '軽い運動(1.375)'）も新表示になるべく寄せる"""
    if saved_display in ACTIVITY_MAP:
        return saved_display
    import re
    m = re.search(r'([0-9]\.\d+)', str(saved_display))
    if m:
        try:
            f = float(m.group(1))
            for disp, fac in ACTIVITY_MAP.items():
                if abs(fac - f) < 1e-6:
                    return disp
        except Exception:
            pass
    base = str(saved_display).split("(")[0].replace("（", "(").replace("）", ")").strip()
    for disp in ACTIVITY_DISPLAY:
        if base and base in disp:
            return disp
    return DEFAULT_ACTIVITY_DISPLAY

def get_activity_factor(display: str) -> float:
    return ACTIVITY_MAP.get(display, ACTIVITY_LEVELS[1]["factor"])

# ===== Progress→Level→Image (5段階) =====
from pathlib import Path

LEVEL_IMAGES = [
    "levelup/kabigon.png",   # 0: 0%〜25%未満
    "levelup/purin.png",     # 1: 25%〜50%未満
    "levelup/koduck.png",    # 2: 50%〜75%未満
    "levelup/pikachu.png",   # 3: 75%〜100%未満
    "levelup/kasumi.png",    # 4: 100%
]

def compute_progress_percent(start_w: float, goal_w: float, current_w: float) -> float:
    """初期体重→目標体重に対する到達率(0.0〜1.0)。"""
    total = abs(goal_w - start_w)
    if total < 1e-6:
        return 1.0
    moved = abs(current_w - start_w)
    return max(0.0, min(1.0, moved / total))

def progress_to_level(p: float) -> int:
    """0,25,50,75,100% を閾値に 5段階(0〜4)へ。"""
    if p >= 1.00: return 4
    if p >= 0.75: return 3
    if p >= 0.50: return 2
    if p >= 0.25: return 1
    return 0

def level_image_path(level: int) -> str:
    """app9.py からの相対パスを絶対に解決して返す。"""
    base = Path(__file__).parent  # .../Dietary
    return str((base / LEVEL_IMAGES[level]).resolve())

# ===============================
# TDEE 計算まわり
# ===============================
def bmr_harris_benedict_revised(age, sex, height_cm, weight_kg):
    if sex == "male":
        return 88.362 + 13.397*weight_kg + 4.799*height_cm - 5.677*age
    else:
        return 447.593 + 9.247*weight_kg + 3.098*height_cm - 4.330*age

def tdee_kcal(age, sex, height_cm, weight_kg, activity_display):
    bmr = bmr_harris_benedict_revised(age, sex, height_cm, weight_kg)
    factor = get_activity_factor(activity_display)
    return floor(bmr * factor)

def calc_target_intake(age, sex, height, weight_now, weight_goal, deadline, activity_display):
    tdee = tdee_kcal(age, sex, height, weight_now, activity_display)
    days = max(1, (deadline - dt.date.today()).days)
    delta_w = max(0, weight_now - weight_goal)
    deficit_total = delta_w * 7700.0
    deficit_per_day = deficit_total / days
    intake = max(1200, int(tdee - deficit_per_day))
    return intake, tdee, int(deficit_per_day), days

def target_pfc_grams(intake_kcal, weight_kg, p_per_kg=1.6, f_ratio=0.25):
    p_g = weight_kg * p_per_kg
    f_g = (intake_kcal * f_ratio) / 9.0
    c_kcal = intake_kcal - (p_g*4 + f_g*9)
    c_g = max(0, c_kcal / 4.0)
    return p_g, f_g, c_g

FIBER_MIN_G = 18

# ===============================
# 組合せ生成＆最適化
# ===============================
def generate_item_combos(df_slot, budget, max_items=3):
    items = df_slot.to_dict("records")
    combos = []
    for r in range(1, min(max_items, len(items)) + 1):
        for comb in combinations(items, r):
            kcal  = sum(x["kcal"] for x in comb)
            price = sum(x["price_jpy"] for x in comb)
            if price <= budget:
                combos.append({
                    "kcal": kcal, "price": price, "items": comb,
                    "protein": sum(x["protein_g"] for x in comb),
                    "fat":     sum(x["fat_g"]     for x in comb),
                    "carb":    sum(x["carb_g"]    for x in comb),
                    "fiber":   sum(x["fiber_g"]   for x in comb),
                })
    return combos

def top_candidates_by_target(combos, target_kcal, keep_top=60):
    scored = [{"kcal":c["kcal"], "price":c["price"], "items":c["items"],
               "protein":c["protein"], "fat":c["fat"], "carb":c["carb"], "fiber":c["fiber"],
               "absdiff":abs(c["kcal"]-target_kcal)} for c in combos]
    scored.sort(key=lambda x: (x["absdiff"], x["price"]))
    return scored[:keep_top]

def plan_score(plan, tg_kcal, tg_p, tg_f, tg_c, fiber_min=FIBER_MIN_G,
               w_kcal=1.0, w_p=0.8, w_f=0.6, w_c=0.4, w_fiber=0.5, over_penalty=0.5):
    kcal = plan["kcal_total"]
    p = plan["protein_total"]; f = plan["fat_total"]; c = plan["carb_total"]; fiber = plan["fiber_total"]
    score = w_kcal * abs(kcal - tg_kcal)
    p_min, p_max = tg_p*0.90, tg_p*1.15
    f_min, f_max = tg_f*0.85, tg_f*1.15
    c_min, c_max = tg_c*0.85, tg_c*1.15
    if p < p_min: score += w_p * (p_min - p)
    elif p > p_max: score += w_p * over_penalty * (p - p_max)
    if f < f_min: score += w_f * (f_min - f)
    elif f > f_max: score += w_f * over_penalty * (f - f_max)
    if c < c_min: score += w_c * (c_min - c)
    elif c > c_max: score += w_c * over_penalty * (c - c_max)
    if fiber < fiber_min: score += w_fiber * (fiber_min - fiber)
    return score

def names_set(combo):
    return set(x["name"] for x in combo["items"])

# ★ 乱数を用いた最適化（同条件でも押すたびに違う結果）
def optimize_day_fixed_score_no_overlap(combos_b, combos_l, combos_d, intake, budget, weight_kg, rng=None):
    # 20/40/40
    t_b = int(intake*0.20); t_l = int(intake*0.40); t_d = intake - t_b - t_l
    tg_p, tg_f, tg_c = target_pfc_grams(intake, weight_kg)

    cands_b = top_candidates_by_target(combos_b, t_b, keep_top=60)
    cands_l = top_candidates_by_target(combos_l, t_l, keep_top=60)
    cands_d = top_candidates_by_target(combos_d, t_d, keep_top=60)

    if rng is not None:
        rng.shuffle(cands_b); rng.shuffle(cands_l); rng.shuffle(cands_d)

    candidates = []
    for cb in cands_b[:60]:
        names_b = names_set(cb)
        for cl in cands_l[:60]:
            if names_b & names_set(cl):
                continue
            price_bl = cb["price"] + cl["price"]
            if price_bl > budget:
                continue
            kcal_bl = cb["kcal"] + cl["kcal"]
            p_bl = cb["protein"] + cl["protein"]
            f_bl = cb["fat"] + cl["fat"]
            c_bl = cb["carb"] + cl["carb"]
            fiber_bl = cb["fiber"] + cl["fiber"]
            names_bl = names_b | names_set(cl)
            remain = intake - kcal_bl

            pool_d = sorted(cands_d, key=lambda x:(abs(x["kcal"]-remain), x["price"]))[:60]
            if rng is not None:
                rng.shuffle(pool_d)

            for cd in pool_d:
                if names_bl & names_set(cd):
                    continue
                price_total = price_bl + cd["price"]
                if price_total > budget:
                    continue
                plan = {
                    "breakfast": cb, "lunch": cl, "dinner": cd,
                    "kcal_total": kcal_bl + cd["kcal"],
                    "protein_total": p_bl + cd["protein"],
                    "fat_total":     f_bl + cd["fat"],
                    "carb_total":    c_bl + cd["carb"],
                    "fiber_total":   fiber_bl + cd["fiber"],
                    "price_total":   price_total,
                }
                score = plan_score(plan, intake, tg_p, tg_f, tg_c)
                candidates.append((score, plan))

    if not candidates:
        return None, float("inf")

    candidates.sort(key=lambda x: (x[0], x[1]["price_total"]))
    K = min(15, max(5, len(candidates)//10))  # 上位1〜15件程度
    topK = candidates[:K]

    if rng is None:
        chosen_score, chosen_plan = topK[0]
    else:
        scores = np.array([s for s,_ in topK], dtype=float)
        T = 0.5  # 大きいほど多様性UP
        w = np.exp(-(scores - scores.min())/max(1e-9, T))
        w = w / w.sum()
        idx = rng.choice(len(topK), p=w)
        chosen_score, chosen_plan = topK[idx]

    return chosen_plan, chosen_score

# ===============================
# 見やすいカードUI（画像＋テキスト横並び）
# ===============================
IMG_WIDTH = 150  # 画像の標準幅

def _fmt_price(yen: float) -> str:
    try:
        return f"¥{int(yen):,}"
    except Exception:
        return "-"

def _slot_header(title: str, target_kcal: int, picked_kcal: int):
    cols = st.columns([1, 1])
    with cols[0]:
        st.markdown(f"### {title}")
    with cols[1]:
        st.metric(label=f"{title} 目標", value=f"{picked_kcal} kcal", delta=f"{picked_kcal - target_kcal:+} kcal")

def _render_item_card(it: dict):
    """
    画像を左、テキストを右に配置。
    画像なしの場合はプレースホルダーを表示。
    """
    with st.container(border=True):
        c1, c2 = st.columns([1, 3], vertical_alignment="center")
        with c1:
            if it.get("image_url"):
                st.image(it["image_url"], width=IMG_WIDTH)
            else:
                st.markdown(
                    f"<div style='width:{IMG_WIDTH}px;height:{IMG_WIDTH}px;border:1px solid #eee;"
                    "display:flex;align-items:center;justify-content:center;border-radius:8px;'>画像なし</div>",
                    unsafe_allow_html=True
                )
        with c2:
            name = it.get("name","")
            store = it.get("store","")
            cat = it.get("category","")
            url = it.get("url","")
            kcal = it.get("kcal",0)
            p = it.get("protein_g",0)
            f = it.get("fat_g",0)
            c = it.get("carb_g",0)
            fib = it.get("fiber_g",0)
            price = it.get("price_jpy",0)

            st.markdown(f"**{name}**")
            st.caption(f"{store}｜{cat}")
            st.markdown(
                f"カロリー: **{kcal} kcal** / "
                f"P: **{p:.0f} g**・F: **{f:.0f} g**・C: **{c:.0f} g**・食物繊維: **{fib:.1f} g**"
            )
            cols = st.columns([1, 2])
            with cols[0]:
                st.markdown(_fmt_price(price))
            with cols[1]:
                if url:
                    st.markdown(f"[公式ページを開く]({url})")

def _render_slot_cards(slot_key: str, jp_title: str, best_plan: dict, target_kcal: int):
    combo = best_plan[slot_key]
    picked = int(combo["kcal"])
    _slot_header(jp_title, target_kcal, picked)
    for it in combo["items"]:
        _render_item_card(it)
    st.markdown(
        f"**小計:** {picked} kcal / {_fmt_price(combo['price'])}・"
        f"P{combo['protein']:.0f}・F{combo['fat']:.0f}・C{combo['carb']:.0f}・食物繊維{combo['fiber']:.1f} g"
    )

# ===============================
# ページ：マイページ
# ===============================
def page_my_page():
    st.title("マイページ")

    user = st.session_state["user"]
    if "profile_initialized" not in st.session_state:
        prof = load_profile(user.id)
        st.session_state["form_age"]          = (prof or {}).get("age", 33)
        st.session_state["form_sex"]          = (prof or {}).get("sex", "male")
        st.session_state["form_height"]       = (prof or {}).get("height_cm", 173)
        st.session_state["form_weight_now"]   = (prof or {}).get("weight_now", 70.0)
        st.session_state["form_weight_goal"]  = (prof or {}).get("weight_goal", 65.0)
        _deadline = (prof or {}).get("deadline", dt.date.today() + dt.timedelta(days=60))
        if isinstance(_deadline, str):
            _deadline = dt.date.fromisoformat(_deadline)
        st.session_state["form_deadline"]     = _deadline

        saved_activity = (prof or {}).get("activity", DEFAULT_ACTIVITY_DISPLAY)
        st.session_state["form_activity"] = normalize_saved_activity(saved_activity)

        st.session_state["form_budget"]       = (prof or {}).get("daily_budget", 1200)
        st.session_state.setdefault("store_b_input", "セブンイレブン")
        st.session_state.setdefault("store_l_input", "ファミリーマート")
        st.session_state.setdefault("store_d_input", "ほっともっと")
        st.session_state["profile_initialized"] = True

    # 入力UIをフォームにまとめる（フォーム内に expander は置かない）
    with st.expander("諸々基礎条件入力", expanded=True):
        with st.form("profile_form", clear_on_submit=False):
            c1, c2 = st.columns(2)
            with c1:
                age = st.number_input("年齢", 18, 80, value=int(st.session_state["form_age"]), key="age_input")
                sex = st.radio("性別", ["male","female"], horizontal=True,
                               index=0 if st.session_state["form_sex"]=="male" else 1, key="sex_input")
                height = st.number_input("身長(cm)", 140, 210, value=int(st.session_state["form_height"]), key="height_input")
                weight_now = st.number_input("初期体重(kg)", 35.0, 150.0, value=float(st.session_state["form_weight_now"]), step=0.1, key="weight_now_input")
                weight_goal = st.number_input("目標体重(kg)", 35.0, 150.0, value=float(st.session_state["form_weight_goal"]), step=0.1, key="weight_goal_input")
            with c2:
                deadline = st.date_input("期限日付", value=st.session_state["form_deadline"], key="deadline_input")

                default_index = ACTIVITY_DISPLAY.index(st.session_state["form_activity"]) \
                                if st.session_state["form_activity"] in ACTIVITY_DISPLAY else ACTIVITY_DISPLAY.index(DEFAULT_ACTIVITY_DISPLAY)
                activity_display = st.selectbox(
                    "活動量（TDEEの係数）",
                    ACTIVITY_DISPLAY,
                    index=default_index,
                    key="activity_input",
                    help="週あたりの運動回数・時間の目安は下の表を参照"
                )
                _fac = get_activity_factor(activity_display)
                _label = activity_display.split("(")[0].strip()
                st.caption(f"選択中: **{_label}**｜係数 **{_fac}**｜目安: " +
                           next((lvl['weekly'] for lvl in ACTIVITY_LEVELS if abs(lvl['factor']-_fac)<1e-6), ""))

                daily_budget = st.number_input("1日予算(円)", 300, 4000, value=int(st.session_state["form_budget"]), step=10, key="budget_input")

            # ✅ Submit は必ずフォーム内
            saved = st.form_submit_button("プロフィール保存")

        # ✅ フォームの外に expander（入れ子禁止を回避）
        with st.expander("活動量レベルの目安（週あたりの運動イメージ）", expanded=False):
            df_lv = pd.DataFrame([{
                "レベル": lvl["label"],
                "係数": lvl["factor"],
                "週あたりの目安": lvl["weekly"],
                "具体像": lvl["hint"]
            } for lvl in ACTIVITY_LEVELS])
            st.dataframe(df_lv, use_container_width=True, hide_index=True)

        if saved:
            try:
                save_profile(
                    st.session_state["user"].id,
                    st.session_state["age_input"],
                    st.session_state["sex_input"],
                    st.session_state["height_input"],
                    st.session_state["weight_now_input"],
                    st.session_state["weight_goal_input"],
                    st.session_state["deadline_input"],
                    st.session_state["activity_input"],
                    st.session_state["budget_input"],
                )
                st.session_state["form_age"]        = st.session_state["age_input"]
                st.session_state["form_sex"]        = st.session_state["sex_input"]
                st.session_state["form_height"]     = st.session_state["height_input"]
                st.session_state["form_weight_now"] = st.session_state["weight_now_input"]
                st.session_state["form_weight_goal"]= st.session_state["weight_goal_input"]
                st.session_state["form_deadline"]   = st.session_state["deadline_input"]
                st.session_state["form_activity"]   = st.session_state["activity_input"]
                st.session_state["form_budget"]     = st.session_state["budget_input"]
                st.success("プロフィールを保存しました ✅")
            except Exception as e:
                st.error(f"保存エラー: {e}")

    # ここから計算と体重グラフ
    intake, tdee, deficit_day, days = calc_target_intake(
        st.session_state["form_age"], st.session_state["form_sex"],
        st.session_state["form_height"], st.session_state["form_weight_now"],
        st.session_state["form_weight_goal"], st.session_state["form_deadline"],
        st.session_state["form_activity"]
    )

    # ★ 20/40/40 の内訳も一緒に表示
    b20 = int(intake*0.20); l40 = int(intake*0.40); d40 = intake - b20 - l40
    st.info(
        f"あなたの1日目標摂取カロリー： **{intake} kcal**"
        f"（消費: {tdee} kcal / 赤字目安: {deficit_day} kcal/日 × {days}日）\n\n"
        f"**内訳目安：朝 {b20} kcal（20%）｜昼 {l40} kcal（40%）｜夜 {d40} kcal（40%）**"
    )

    # ===== 体重の推移（“日ごと”に表示） =====
    df_w = load_weight_history(st.session_state["user"].id)
    if not df_w.empty:
        df_w["date"] = pd.to_datetime(df_w["date"]).dt.normalize()
        df_daily = df_w.groupby("date", as_index=False)["weight_kg"].mean()

        line = alt.Chart(df_daily).mark_line(point=True).encode(
            x=alt.X("date:T", timeUnit="yearmonthdate",
                    axis=alt.Axis(title="日付", format="%m/%d")),
            y=alt.Y("weight_kg:Q", title="体重(kg)")
        )
        target_line = alt.Chart(
            pd.DataFrame({"y": [st.session_state["form_weight_goal"]]})
        ).mark_rule(color="red", strokeDash=[5,5]).encode(y="y:Q")

        chart = line + target_line
        st.altair_chart(chart, use_container_width=True)

        latest_weight = df_daily.sort_values("date").iloc[-1]["weight_kg"]
        goal_weight = st.session_state["form_weight_goal"]
        diff = latest_weight - goal_weight
        if diff > 0:
            st.success(f"目標まであと **{diff:.1f} kg** 減量！")
        elif diff < 0:
            st.info(f"目標を **{-diff:.1f} kg** 下回りました 🎉")
        else:
            st.balloons()
            st.success("目標体重を達成しました！🎉")
    else:
        st.info("まだ体重ログがありません。『今日の食事提案』で記録されます。")

# ===============================
# ページ：今日の食事提案
# ===============================
def page_today_plan():
    st.title("今日の食事提案")
    
    # === ページ先頭：進捗レベル画像 ===
    start_w = float(st.session_state.get("form_weight_now", 70.0))
    goal_w  = float(st.session_state.get("form_weight_goal", 65.0))

    current_w = start_w  # デフォルトは初期体重
    try:
        df_w = load_weight_history(st.session_state["user"].id)
        if not df_w.empty:
            df_w["date"] = pd.to_datetime(df_w["date"]).dt.normalize()
            current_w = float(df_w.sort_values("date").iloc[-1]["weight_kg"])
    except Exception:
        pass

    p = compute_progress_percent(start_w, goal_w, current_w)
    level = progress_to_level(p)

    st.markdown("#### レベル")
    st.caption(f"進捗: **{p*100:.1f}%**（初期 {start_w:.1f}kg → 目標 {goal_w:.1f}kg／現在 {current_w:.1f}kg）")
    st.image(level_image_path(level), width=200)


    age = st.session_state.get("form_age", 33)
    sex = st.session_state.get("form_sex", "male")
    height = st.session_state.get("form_height", 173)
    weight_goal = st.session_state.get("form_weight_goal", 65.0)
    deadline = st.session_state.get("form_deadline", dt.date.today() + dt.timedelta(days=60))
    activity = st.session_state.get("form_activity", DEFAULT_ACTIVITY_DISPLAY)
    default_budget = st.session_state.get("form_budget", 1200)

    STORE_OPTIONS = ["セブンイレブン", "ファミリーマート", "ほっともっと"]

    with st.form("today_form", clear_on_submit=False):
        c = st.columns(2)
        with c[0]:
            weight_today = st.number_input("今日の体重(kg)", 35.0, 150.0,
                                           value=float(st.session_state.get("weight_today", st.session_state.get("form_weight_now", 70.0))),
                                           step=0.1, key="weight_today_input")
        with c[1]:
            budget_today = st.number_input("今日の予算(円)", 300, 4000,
                                           value=int(st.session_state.get("budget_today", default_budget)),
                                           step=10, key="budget_today_input")

        col_store_b, col_store_l, col_store_d = st.columns(3)
        with col_store_b:
            st.selectbox("朝の店舗", STORE_OPTIONS, key="store_b_input",
                         index=STORE_OPTIONS.index(st.session_state.get("store_b_input","セブンイレブン")))
        with col_store_l:
            st.selectbox("昼の店舗", STORE_OPTIONS, key="store_l_input",
                         index=STORE_OPTIONS.index(st.session_state.get("store_l_input","ファミリーマート")))
        with col_store_d:
            st.selectbox("夜の店舗", STORE_OPTIONS, key="store_d_input",
                         index=STORE_OPTIONS.index(st.session_state.get("store_d_input","ほっともっと")))

        make_clicked = st.form_submit_button("今日の3食プランを作る")

    intake, tdee, deficit_day, days = calc_target_intake(
        age, sex, height, weight_today, weight_goal, deadline, activity
    )

    # ★ 20/40/40 の内訳も表示
    b20 = int(intake*0.20); l40 = int(intake*0.40); d40 = intake - b20 - l40
    st.info(f"あなたの1日目標摂取カロリー： **{intake} kcal**｜内訳：朝 {b20} / 昼 {l40} / 夜 {d40}")

    if make_clicked:
        # ★ ボタン押下ごとに乱数シードを進める（=毎回パターンが変わる）
        st.session_state["plan_seed"] = st.session_state.get("plan_seed", 0) + 1
        rng = np.random.default_rng(st.session_state["plan_seed"])

        st.session_state["weight_today"] = weight_today
        st.session_state["budget_today"] = budget_today
        try:
            log_weight(st.session_state["user"].id, dt.date.today(), weight_today)
        except Exception as e:
            st.warning(f"体重ログの保存に失敗しました: {e}")

        store_b = st.session_state.get("store_b_input", "セブンイレブン")
        store_l = st.session_state.get("store_l_input", "ファミリーマート")
        store_d = st.session_state.get("store_d_input", "ほっともっと")

        # 候補取得：スロット専用 + any
        df_b = load_products_for(store_b, ["breakfast", "any"])
        df_l = load_products_for(store_l, ["lunch", "any"])
        df_d = load_products_for(store_d, ["dinner", "any"])

        missing = []
        if df_b.empty: missing.append("朝")
        if df_l.empty: missing.append("昼")
        if df_d.empty: missing.append("夜")
        if missing:
            st.error(f"{'・'.join(missing)} の候補商品がありません。")
            st.stop()

        # ★ 20/40/40 ターゲット
        t_b = b20; t_l = l40; t_d = d40

        # ==== 上位候補を大きめに拾ってから“ランダム抽出” ====
        def _trim(df, target_kcal, slot_key, n=40, rng=None):
            df2 = df.assign(
                _absdiff=(df["kcal"] - target_kcal).abs(),
                _prio=(df["meal_slot_hint"] == slot_key).astype(int)  # 一致=1, any=0
            )
            pool = df2.sort_values(by=["_prio", "_absdiff"], ascending=[False, True]).head(n * 3)
            pool = pool.drop(columns=["_absdiff", "_prio"])
            if rng is not None and len(pool) > n:
                # シードに基づいてランダム抽出
                return pool.sample(n=n, random_state=int(rng.integers(0, 1_000_000_000)))
            return pool.head(n)

        df_b = _trim(df_b, t_b, "breakfast", n=40, rng=rng)
        df_l = _trim(df_l, t_l, "lunch",     n=40, rng=rng)
        df_d = _trim(df_d, t_d, "dinner",    n=40, rng=rng)

        combos_b = generate_item_combos(df_b, budget=budget_today, max_items=3)
        combos_l = generate_item_combos(df_l, budget=budget_today, max_items=3)
        combos_d = generate_item_combos(df_d, budget=budget_today, max_items=3)

        if not (combos_b and combos_l and combos_d):
            st.warning("候補が不足しています。")
            st.stop()

        # ★ 確率的な最終選定（品質を担保しながら多様化）
        best, score = optimize_day_fixed_score_no_overlap(
            combos_b, combos_l, combos_d, intake, budget_today, weight_kg=weight_today, rng=rng
        )

        if best:
            # ====== 視覚的なカードUIで表示（画像横並び） ======
            st.subheader("提案結果（同一商品の重複なし）")

            _render_slot_cards("breakfast", "朝ごはん", best, t_b)
            _render_slot_cards("lunch", "昼ごはん", best, t_l)
            _render_slot_cards("dinner", "夜ごはん", best, t_d)

            # ====== 日合計のサマリー ======
            st.markdown("---")
            st.markdown(
                f"### 日合計\n"
                f"**{best['kcal_total']} kcal / {_fmt_price(best['price_total'])}**  \n"
                f"**P:** {best['protein_total']:.0f} g / "
                f"**F:** {best['fat_total']:.0f} g / "
                f"**C:** {best['carb_total']:.0f} g / "
                f"**Fiber:** {best['fiber_total']:.1f} g"
            )
            delta = best["kcal_total"] - intake
            st.metric("目標カロリー差", f"{delta:+} kcal")

            # ====== コピペ用の表（画像列つき） ======
            def explode_slot(slot, jp):
                rows = []
                for it in best[slot]["items"]:
                    rows.append([
                        jp, it["store"], it["category"], it["name"], it["kcal"],
                        it["protein_g"], it["fat_g"], it["carb_g"], it["fiber_g"],
                        it["price_jpy"], it.get("url",""), it.get("image_url",""),
                    ])
                return rows

            rows = []
            rows += explode_slot("breakfast","朝")
            rows += explode_slot("lunch","昼")
            rows += explode_slot("dinner","夜")

            res = pd.DataFrame(
                rows,
                columns=["食事区分","店舗","カテゴリ","商品名",
                         "カロリー(kcal)","タンパク質(g)","脂質(g)","炭水化物(g)","食物繊維(g)",
                         "価格(円)","商品URL","image_url"]
            )

            with st.expander("コピペ・共有用テーブル（画像列あり）", expanded=False):
                st.dataframe(
                    res,
                    use_container_width=True,
                    column_config={
                        "商品URL": st.column_config.LinkColumn("商品ページ", display_text="公式ページを開く"),
                        "image_url": st.column_config.ImageColumn("商品画像")
                    }
                )
        else:
            st.error("条件に合うプランが見つかりませんでした。")

# ===============================
# 設定：AIトレーナー
# ===============================
import streamlit as st
import openai # pip install openai が必要
import re # activity_factor抽出のために必要

# OpenAI クライアントの初期化
# StreamlitのSecretsを使用する場合
try:
    client = openai.OpenAI(api_key=st.secrets["OPENAI_API_KEY"])
except KeyError:
    st.error("OpenAI APIキーが設定されていません。Streamlit Secretsを確認してください。")
     # Streamlitアプリが停止しないように、APIキー設定なしで進行させる場合は st.stop() をコメントアウト
     # st.stop()
    client = None # APIキーがない場合はクライアントをNoneに設定


# ===============================
# ページ：AIトレーナー
# ===============================
def page_ai_trainer(age, sex, height, weight_today, weight_goal, activity):
    st.title("🏋️‍♂️ AIトレーナーに相談")
    st.write("プロのフィットネストレーナーがあなたの運動・食事・健康に関する質問にお答えします。")

    # OpenAI APIクライアントが利用可能かチェック
    if client is None:
        st.error("OpenAI APIキーが設定されていないため、AIトレーナー機能は利用できません。サイドバーでAPIキーを入力してください。")
        return

    # チャット履歴の初期化
    if "trainer_messages" not in st.session_state:
        st.session_state.trainer_messages = []
        # 初回挨拶メッセージ
        initial_message = "こんにちは！私はあなた専用のAIトレーナーです。運動や健康について何でもお聞きください！"
        st.session_state.trainer_messages.append({"role": "assistant", "content": initial_message})

    # 過去のメッセージを表示
    for message in st.session_state.trainer_messages:
        with st.chat_message(message["role"]):
            st.markdown(message["content"])

    # チャット入力
    if prompt := st.chat_input("運動や健康について何でもお聞きください..."):
        # ユーザーメッセージを追加
        st.session_state.trainer_messages.append({"role": "user", "content": prompt})
        with st.chat_message("user"):
            st.markdown(prompt)

    
        # activity_factorを抽出 (例: "中程度の運動(1.55)" -> "1.55")
        match = re.search(r'\(([\d\.]+)\)', activity)
        activity_factor_value = float(match.group(1)) if match else 1.55 # デフォルト値

        system_prompt = f"""
あなたはプロのフィットネストレーナーです。ユーザーの健康とフィットネス目標達成をサポートします。
ユーザーの基本情報は以下の通りです。
- 年齢: {age}歳
- 性別: {sex}
- 身長: {height}cm
- 現在の体重: {weight_today}kg
- 目標体重: {weight_goal}kg
- 現在の活動量レベル: {activity} (ACTIVITY_FACTOR: {activity_factor_value})

ACTIVITY_FACTORの具体的な定義は以下の通りです：
- ほぼ運動しない(1.2): デスクワーク中心でほとんど運動しない。軽いウォーキングやストレッチから始めるのがおすすめです。
- 軽い運動(1.375): 週に1〜3回程度の軽い運動（ウォーキング、ヨガなど）。全身を使った筋力トレーニングと有酸素運動をバランス良く取り入れましょう。
- 中程度の運動(1.55): 週に3〜5回程度の運動（ジョギング、ジムでのトレーニングなど）。高強度のインターバルトレーニングや、特定の部位を鍛えるレジスタンストレーニングも効果的です。
- 激しい運動(1.725): 週に6〜7回程度の激しい運動（ハードなトレーニング、スポーツなど）。回復を考慮した上での高負荷トレーニングや、専門的なスキルアップ練習が中心になります。
- 非常に激しい(1.9): 毎日、非常に激しい運動や肉体労働。高いエネルギー消費に見合った栄養摂取と、怪我予防のための柔軟性・体幹トレーニングが特に重要です。

ユーザーの質問に対し、科学的根拠に基づいた専門的で分かりやすいアドバイスをしてください。
特に指定がない限り、トレーニングと食事の両面からバランスの取れた提案を心がけてください。

回答の際は以下を守ってください：
1. ユーザーの年齢、性別、身長、体重、活動量レベル、目標体重などのプロフィールを考慮した具体的な提案をする。
2. 安全性を最優先にし、初心者でも理解できる説明を含める。
3. 必要に応じて、予想消費カロリーや「おむすび🍙換算」（おにぎり1個=約180kcal）などの具体的な数値情報も提示する。
   例: 約250kcal（おむすび1.4個分🍙）
4. モチベーションを高める励ましの言葉を添える。
5. 質問内容に応じて、トレーニングメニューや食事プラン、健康習慣など、多角的な視点からアドバイスを行う。
"""

        # OpenAI APIにリクエスト
        try:
            # システムプロンプトを会話の最初に設定
            messages_for_api = [{"role": "system", "content": system_prompt}] + st.session_state.trainer_messages

            with st.chat_message("assistant"):
                message_placeholder = st.empty()
                full_response = ""

                # ストリーミング応答
                stream = client.chat.completions.create(
                    model="gpt-4o-mini", # または "gpt-3.5-turbo" など
                    messages=messages_for_api,
                    stream=True,
                    max_tokens=1000,
                    temperature=0.7
                )

                for chunk in stream:
                    if chunk.choices[0].delta.content is not None:
                        content = chunk.choices[0].delta.content
                        full_response += content
                        message_placeholder.markdown(full_response + "▌") # カーソル表示

                message_placeholder.markdown(full_response) # 最終的な応答を表示

            # AIの応答をセッション状態に保存
            st.session_state.trainer_messages.append({"role": "assistant", "content": full_response})

        except Exception as e:
            st.error(f"AIトレーナーとの通信でエラーが発生しました: {e}")
            st.info("しばらくしてから再度お試しください。OpenAI APIキーが正しく設定されているか確認してください。")

    # チャット履歴クリアボタン
    # サイドバーに配置する方が一般的ですが、ここでは主要コンテンツの下に配置
    if st.button("チャット履歴をクリア", key="clear_trainer_chat_main"):
        st.session_state.trainer_messages = []
        # クリア後、再度最初の挨拶メッセージを表示
        initial_message = "こんにちは！私はあなた専用のAIトレーナーです。運動や食事について何でもお聞きください！"
        st.session_state.trainer_messages.append({"role": "assistant", "content": initial_message})
        st.rerun()

    # ヒント表示
    with st.expander("💡 質問のヒント"):
        st.markdown("""
        **こんな質問ができます：**
        - 「週3回ジムに通える初心者におすすめの筋トレメニューを教えて」
        - 「デスクワークで運動不足です。家でできる運動を教えて」
        - 「ダイエット中の食事で気をつけることは？」
        - 「プロテインはいつ飲むのが効果的？」
        - 「膝が痛いときにできる運動はありますか？」
        - 「現在の活動量レベルに合わせた食事のポイントは？」
        """)



# ===============================
# サイドバー（共通）
# ===============================
st.sidebar.image("logo.png", use_container_width=True)
st.sidebar.markdown("### Dietary")
st.sidebar.write(f"ログイン情報\n{st.session_state['user'].email}")
st.sidebar.button("ログアウト", on_click=logout)

nav = st.sidebar.radio("ナビゲーション", ["マイページ", "今日の食事提案", "AIトレーナー"])

# ===============================
# ルーティング
# ===============================
if nav == "マイページ":
    page_my_page()
elif nav == "AIトレーナー":
    page_ai_trainer(st.session_state.get("form_age", 33),
    st.session_state.get("form_sex", "male"),
    st.session_state.get("form_height", 173),
    st.session_state.get("form_weight_today", 70.0),
    st.session_state.get("form_weight_goal", 65.0),
    st.session_state.get("form_activity", "moderate"))
else:
    page_today_plan()
>>>>>>> 049d3aef
<|MERGE_RESOLUTION|>--- conflicted
+++ resolved
@@ -1,4 +1,4 @@
-<<<<<<< HEAD
+
 import streamlit as st
 import pandas as pd
 import datetime as dt
@@ -1004,1012 +1004,4 @@
     st.session_state.get("form_weight_goal", 65.0),
     st.session_state.get("form_activity", "moderate"))
 else:
-    page_today_plan()
-=======
-import streamlit as st
-import pandas as pd
-import datetime as dt
-import altair as alt
-from itertools import combinations
-from math import floor
-from supabase import create_client
-import numpy as np  # ★ 追加：ランダム化に使用
-
-st.set_page_config(
-    page_title="Dietary",
-    layout="centered"
-)
-
-# ===============================
-# Supabase 認証（secrets ガード）
-# ===============================
-def _create_supabase():
-    try:
-        url = st.secrets["SUPABASE_URL"].strip()
-        key = st.secrets["SUPABASE_ANON_KEY"].strip()
-    except Exception:
-        st.error("SupabaseのURL/KEYが未設定です（.streamlit/secrets.toml を確認）")
-        st.stop()
-    return create_client(url, key)
-
-supabase = _create_supabase()
-
-# ===============================
-# PostgREST にアクセストークンを適用（RLS用）
-# ===============================
-def _ensure_postgrest_auth():
-    try:
-        sess = supabase.auth.get_session()
-        token = getattr(sess, "access_token", None)
-        if not token:
-            token = st.session_state.get("sb_access_token")
-        if token:
-            supabase.postgrest.auth(token)
-    except Exception:
-        pass
-
-# ===============================
-# Auth UI
-# ===============================
-def login_ui():
-    st.title("ログイン")
-    email = st.text_input("メールアドレス")
-    pw = st.text_input("パスワード", type="password")
-    col1, col2 = st.columns(2)
-
-    with col1:
-        if st.button("ログイン", disabled=(not email or not pw)):
-            try:
-                auth = supabase.auth.sign_in_with_password({"email": email, "password": pw})
-                if not auth or not getattr(auth, "user", None):
-                    st.error("サインインに失敗。メール未確認/資格情報誤りの可能性があります。")
-                    return
-                st.session_state["sb_access_token"] = getattr(getattr(auth, "session", None), "access_token", None)
-                _ensure_postgrest_auth()
-                me = supabase.auth.get_user().user
-                if not me:
-                    st.error("セッション取得に失敗。ブラウザのCookieやPC時刻を確認してください。")
-                    return
-                st.write("DEBUG user.id (after login) =", me.id)
-                st.session_state["user"] = me
-                st.rerun()
-            except Exception as e:
-                st.error(f"ログイン失敗: {e}")
-
-    with col2:
-        if st.button("新規登録", disabled=(not email or not pw)):
-            try:
-                redirect_to = st.secrets.get("EMAIL_REDIRECT_TO", "http://localhost:8501")
-                supabase.auth.sign_up({
-                    "email": email,
-                    "password": pw,
-                    "options": {"email_redirect_to": redirect_to},
-                })
-                st.success("登録しました！メールのリンクを開いてからログインしてください。")
-            except Exception as e:
-                st.error(f"登録失敗: {e}")
-
-def logout():
-    try:
-        supabase.auth.sign_out()
-    except Exception:
-        pass
-    st.session_state.pop("user", None)
-    st.rerun()
-
-def current_user():
-    try:
-        return supabase.auth.get_user().user
-    except Exception:
-        return None
-
-# --- 認証チェック ---
-if "user" not in st.session_state:
-    u = current_user()
-    if u is None:
-        login_ui(); st.stop()
-    _ensure_postgrest_auth()
-    st.session_state["user"] = u
-else:
-    _ensure_postgrest_auth()
-
-# ===============================
-# DB: profiles 読み書き
-# ===============================
-def load_profile(user_id: str):
-    _ensure_postgrest_auth()
-    try:
-        res = supabase.table("profiles").select("*").eq("id", user_id).single().execute()
-        return res.data
-    except Exception:
-        return None
-
-def save_profile(user_id: str, age, sex, height, weight_now, weight_goal, deadline, activity, daily_budget):
-    _ensure_postgrest_auth()
-    if not user_id:
-        raise ValueError("ユーザー未ログインのため保存できません。")
-    row = {
-        "id": user_id,
-        "age": int(age) if age is not None else None,
-        "sex": sex,
-        "height_cm": int(height) if height is not None else None,
-        "weight_now": float(weight_now) if weight_now is not None else None,
-        "weight_goal": float(weight_goal) if weight_goal is not None else None,
-        "deadline": str(deadline) if deadline else None,
-        "activity": activity,  # 表示名を保存
-        "daily_budget": int(daily_budget) if daily_budget is not None else None,
-    }
-    supabase.table("profiles").upsert(row, on_conflict="id").execute()
-
-# ===============================
-# DB: 体重ログ 読み書き
-# ===============================
-def log_weight(user_id: str, date: dt.date, weight: float):
-    """同一(user_id,date)なら上書き保存"""
-    _ensure_postgrest_auth()
-    row = {"user_id": user_id, "date": str(date), "weight_kg": float(weight)}
-    supabase.table("weights").upsert(row, on_conflict="user_id,date").execute()
-
-def load_weight_history(user_id: str) -> pd.DataFrame:
-    _ensure_postgrest_auth()
-    res = supabase.table("weights").select("*").eq("user_id", user_id).order("date").execute()
-    return pd.DataFrame(res.data or [])
-
-# ===============================
-# 商品取得
-# ===============================
-REQUIRED_COLS_DEFAULTS = {
-    "store": "",
-    "category": "",
-    "name": "",
-    "kcal": 0,
-    "price_jpy": 0,
-    "meal_slot_hint": "any",
-    "protein_g": 0.0,
-    "fat_g": 0.0,
-    "carb_g": 0.0,
-    "fiber_g": 0.0,
-    "image_url": "",
-    "url": ""
-}
-NUM_COLS = ["kcal", "price_jpy", "protein_g", "fat_g", "carb_g", "fiber_g"]
-
-def _coerce_and_fill(df: pd.DataFrame) -> pd.DataFrame:
-    df = df.copy()
-    for col, default in REQUIRED_COLS_DEFAULTS.items():
-        if col not in df.columns:
-            df[col] = default
-    for c in NUM_COLS:
-        df[c] = pd.to_numeric(df[c], errors="coerce").fillna(0)
-    df["meal_slot_hint"] = df["meal_slot_hint"].fillna("any")
-    df["store"] = df["store"].astype(str)
-    return df[list(REQUIRED_COLS_DEFAULTS.keys())]
-
-@st.cache_data(ttl=300)
-def load_products_for(store_name: str, slots: list[str]) -> pd.DataFrame:
-    _ensure_postgrest_auth()
-    res = (
-        supabase.table("products")
-        .select("store,category,name,kcal,price_jpy,meal_slot_hint,protein_g,fat_g,carb_g,fiber_g,image_url,url")
-        .eq("store", store_name)
-        .in_("meal_slot_hint", slots)
-        .execute()
-    )
-    df = pd.DataFrame(res.data or [])
-    return _coerce_and_fill(df)
-
-# ===============================
-# 活動量レベル（わかりやすい表示）
-# ===============================
-ACTIVITY_LEVELS = [
-    {
-        "key": "sedentary",
-        "label": "ほぼ運動しない",
-        "factor": 1.2,
-        "hint": "デスクワーク中心。通勤や日常生活のみ",
-        "weekly": "週0〜1回・〜20分の軽い散歩など"
-    },
-    {
-        "key": "light",
-        "label": "軽い運動",
-        "factor": 1.375,
-        "hint": "軽い運動を時々行う",
-        "weekly": "週1〜3回・20〜40分（早歩き/ヨガ/軽い筋トレ）"
-    },
-    {
-        "key": "moderate",
-        "label": "中程度の運動",
-        "factor": 1.55,
-        "hint": "定期的に運動する",
-        "weekly": "週3〜5回・30〜60分（ジョギング/筋トレ）"
-    },
-    {
-        "key": "active",
-        "label": "激しい運動",
-        "factor": 1.725,
-        "hint": "ほぼ毎日トレーニング",
-        "weekly": "週6〜7回・45〜90分（高強度インターバル/競技スポーツ）"
-    },
-    {
-        "key": "very_active",
-        "label": "非常に激しい",
-        "factor": 1.9,
-        "hint": "二部練や重労働を伴う",
-        "weekly": "毎日2回以上/重労働（アスリート/建設現場など）"
-    },
-]
-
-# 表示名（例: "軽い運動 (1.375)"）
-ACTIVITY_DISPLAY = [f"{lvl['label']} ({lvl['factor']})" for lvl in ACTIVITY_LEVELS]
-ACTIVITY_MAP = {f"{lvl['label']} ({lvl['factor']})": lvl["factor"] for lvl in ACTIVITY_LEVELS}
-DEFAULT_ACTIVITY_DISPLAY = f"{ACTIVITY_LEVELS[1]['label']} ({ACTIVITY_LEVELS[1]['factor']})"  # 軽い運動(1.375)
-
-def normalize_saved_activity(saved_display: str) -> str:
-    """旧ラベル（例: '軽い運動(1.375)'）も新表示になるべく寄せる"""
-    if saved_display in ACTIVITY_MAP:
-        return saved_display
-    import re
-    m = re.search(r'([0-9]\.\d+)', str(saved_display))
-    if m:
-        try:
-            f = float(m.group(1))
-            for disp, fac in ACTIVITY_MAP.items():
-                if abs(fac - f) < 1e-6:
-                    return disp
-        except Exception:
-            pass
-    base = str(saved_display).split("(")[0].replace("（", "(").replace("）", ")").strip()
-    for disp in ACTIVITY_DISPLAY:
-        if base and base in disp:
-            return disp
-    return DEFAULT_ACTIVITY_DISPLAY
-
-def get_activity_factor(display: str) -> float:
-    return ACTIVITY_MAP.get(display, ACTIVITY_LEVELS[1]["factor"])
-
-# ===== Progress→Level→Image (5段階) =====
-from pathlib import Path
-
-LEVEL_IMAGES = [
-    "levelup/kabigon.png",   # 0: 0%〜25%未満
-    "levelup/purin.png",     # 1: 25%〜50%未満
-    "levelup/koduck.png",    # 2: 50%〜75%未満
-    "levelup/pikachu.png",   # 3: 75%〜100%未満
-    "levelup/kasumi.png",    # 4: 100%
-]
-
-def compute_progress_percent(start_w: float, goal_w: float, current_w: float) -> float:
-    """初期体重→目標体重に対する到達率(0.0〜1.0)。"""
-    total = abs(goal_w - start_w)
-    if total < 1e-6:
-        return 1.0
-    moved = abs(current_w - start_w)
-    return max(0.0, min(1.0, moved / total))
-
-def progress_to_level(p: float) -> int:
-    """0,25,50,75,100% を閾値に 5段階(0〜4)へ。"""
-    if p >= 1.00: return 4
-    if p >= 0.75: return 3
-    if p >= 0.50: return 2
-    if p >= 0.25: return 1
-    return 0
-
-def level_image_path(level: int) -> str:
-    """app9.py からの相対パスを絶対に解決して返す。"""
-    base = Path(__file__).parent  # .../Dietary
-    return str((base / LEVEL_IMAGES[level]).resolve())
-
-# ===============================
-# TDEE 計算まわり
-# ===============================
-def bmr_harris_benedict_revised(age, sex, height_cm, weight_kg):
-    if sex == "male":
-        return 88.362 + 13.397*weight_kg + 4.799*height_cm - 5.677*age
-    else:
-        return 447.593 + 9.247*weight_kg + 3.098*height_cm - 4.330*age
-
-def tdee_kcal(age, sex, height_cm, weight_kg, activity_display):
-    bmr = bmr_harris_benedict_revised(age, sex, height_cm, weight_kg)
-    factor = get_activity_factor(activity_display)
-    return floor(bmr * factor)
-
-def calc_target_intake(age, sex, height, weight_now, weight_goal, deadline, activity_display):
-    tdee = tdee_kcal(age, sex, height, weight_now, activity_display)
-    days = max(1, (deadline - dt.date.today()).days)
-    delta_w = max(0, weight_now - weight_goal)
-    deficit_total = delta_w * 7700.0
-    deficit_per_day = deficit_total / days
-    intake = max(1200, int(tdee - deficit_per_day))
-    return intake, tdee, int(deficit_per_day), days
-
-def target_pfc_grams(intake_kcal, weight_kg, p_per_kg=1.6, f_ratio=0.25):
-    p_g = weight_kg * p_per_kg
-    f_g = (intake_kcal * f_ratio) / 9.0
-    c_kcal = intake_kcal - (p_g*4 + f_g*9)
-    c_g = max(0, c_kcal / 4.0)
-    return p_g, f_g, c_g
-
-FIBER_MIN_G = 18
-
-# ===============================
-# 組合せ生成＆最適化
-# ===============================
-def generate_item_combos(df_slot, budget, max_items=3):
-    items = df_slot.to_dict("records")
-    combos = []
-    for r in range(1, min(max_items, len(items)) + 1):
-        for comb in combinations(items, r):
-            kcal  = sum(x["kcal"] for x in comb)
-            price = sum(x["price_jpy"] for x in comb)
-            if price <= budget:
-                combos.append({
-                    "kcal": kcal, "price": price, "items": comb,
-                    "protein": sum(x["protein_g"] for x in comb),
-                    "fat":     sum(x["fat_g"]     for x in comb),
-                    "carb":    sum(x["carb_g"]    for x in comb),
-                    "fiber":   sum(x["fiber_g"]   for x in comb),
-                })
-    return combos
-
-def top_candidates_by_target(combos, target_kcal, keep_top=60):
-    scored = [{"kcal":c["kcal"], "price":c["price"], "items":c["items"],
-               "protein":c["protein"], "fat":c["fat"], "carb":c["carb"], "fiber":c["fiber"],
-               "absdiff":abs(c["kcal"]-target_kcal)} for c in combos]
-    scored.sort(key=lambda x: (x["absdiff"], x["price"]))
-    return scored[:keep_top]
-
-def plan_score(plan, tg_kcal, tg_p, tg_f, tg_c, fiber_min=FIBER_MIN_G,
-               w_kcal=1.0, w_p=0.8, w_f=0.6, w_c=0.4, w_fiber=0.5, over_penalty=0.5):
-    kcal = plan["kcal_total"]
-    p = plan["protein_total"]; f = plan["fat_total"]; c = plan["carb_total"]; fiber = plan["fiber_total"]
-    score = w_kcal * abs(kcal - tg_kcal)
-    p_min, p_max = tg_p*0.90, tg_p*1.15
-    f_min, f_max = tg_f*0.85, tg_f*1.15
-    c_min, c_max = tg_c*0.85, tg_c*1.15
-    if p < p_min: score += w_p * (p_min - p)
-    elif p > p_max: score += w_p * over_penalty * (p - p_max)
-    if f < f_min: score += w_f * (f_min - f)
-    elif f > f_max: score += w_f * over_penalty * (f - f_max)
-    if c < c_min: score += w_c * (c_min - c)
-    elif c > c_max: score += w_c * over_penalty * (c - c_max)
-    if fiber < fiber_min: score += w_fiber * (fiber_min - fiber)
-    return score
-
-def names_set(combo):
-    return set(x["name"] for x in combo["items"])
-
-# ★ 乱数を用いた最適化（同条件でも押すたびに違う結果）
-def optimize_day_fixed_score_no_overlap(combos_b, combos_l, combos_d, intake, budget, weight_kg, rng=None):
-    # 20/40/40
-    t_b = int(intake*0.20); t_l = int(intake*0.40); t_d = intake - t_b - t_l
-    tg_p, tg_f, tg_c = target_pfc_grams(intake, weight_kg)
-
-    cands_b = top_candidates_by_target(combos_b, t_b, keep_top=60)
-    cands_l = top_candidates_by_target(combos_l, t_l, keep_top=60)
-    cands_d = top_candidates_by_target(combos_d, t_d, keep_top=60)
-
-    if rng is not None:
-        rng.shuffle(cands_b); rng.shuffle(cands_l); rng.shuffle(cands_d)
-
-    candidates = []
-    for cb in cands_b[:60]:
-        names_b = names_set(cb)
-        for cl in cands_l[:60]:
-            if names_b & names_set(cl):
-                continue
-            price_bl = cb["price"] + cl["price"]
-            if price_bl > budget:
-                continue
-            kcal_bl = cb["kcal"] + cl["kcal"]
-            p_bl = cb["protein"] + cl["protein"]
-            f_bl = cb["fat"] + cl["fat"]
-            c_bl = cb["carb"] + cl["carb"]
-            fiber_bl = cb["fiber"] + cl["fiber"]
-            names_bl = names_b | names_set(cl)
-            remain = intake - kcal_bl
-
-            pool_d = sorted(cands_d, key=lambda x:(abs(x["kcal"]-remain), x["price"]))[:60]
-            if rng is not None:
-                rng.shuffle(pool_d)
-
-            for cd in pool_d:
-                if names_bl & names_set(cd):
-                    continue
-                price_total = price_bl + cd["price"]
-                if price_total > budget:
-                    continue
-                plan = {
-                    "breakfast": cb, "lunch": cl, "dinner": cd,
-                    "kcal_total": kcal_bl + cd["kcal"],
-                    "protein_total": p_bl + cd["protein"],
-                    "fat_total":     f_bl + cd["fat"],
-                    "carb_total":    c_bl + cd["carb"],
-                    "fiber_total":   fiber_bl + cd["fiber"],
-                    "price_total":   price_total,
-                }
-                score = plan_score(plan, intake, tg_p, tg_f, tg_c)
-                candidates.append((score, plan))
-
-    if not candidates:
-        return None, float("inf")
-
-    candidates.sort(key=lambda x: (x[0], x[1]["price_total"]))
-    K = min(15, max(5, len(candidates)//10))  # 上位1〜15件程度
-    topK = candidates[:K]
-
-    if rng is None:
-        chosen_score, chosen_plan = topK[0]
-    else:
-        scores = np.array([s for s,_ in topK], dtype=float)
-        T = 0.5  # 大きいほど多様性UP
-        w = np.exp(-(scores - scores.min())/max(1e-9, T))
-        w = w / w.sum()
-        idx = rng.choice(len(topK), p=w)
-        chosen_score, chosen_plan = topK[idx]
-
-    return chosen_plan, chosen_score
-
-# ===============================
-# 見やすいカードUI（画像＋テキスト横並び）
-# ===============================
-IMG_WIDTH = 150  # 画像の標準幅
-
-def _fmt_price(yen: float) -> str:
-    try:
-        return f"¥{int(yen):,}"
-    except Exception:
-        return "-"
-
-def _slot_header(title: str, target_kcal: int, picked_kcal: int):
-    cols = st.columns([1, 1])
-    with cols[0]:
-        st.markdown(f"### {title}")
-    with cols[1]:
-        st.metric(label=f"{title} 目標", value=f"{picked_kcal} kcal", delta=f"{picked_kcal - target_kcal:+} kcal")
-
-def _render_item_card(it: dict):
-    """
-    画像を左、テキストを右に配置。
-    画像なしの場合はプレースホルダーを表示。
-    """
-    with st.container(border=True):
-        c1, c2 = st.columns([1, 3], vertical_alignment="center")
-        with c1:
-            if it.get("image_url"):
-                st.image(it["image_url"], width=IMG_WIDTH)
-            else:
-                st.markdown(
-                    f"<div style='width:{IMG_WIDTH}px;height:{IMG_WIDTH}px;border:1px solid #eee;"
-                    "display:flex;align-items:center;justify-content:center;border-radius:8px;'>画像なし</div>",
-                    unsafe_allow_html=True
-                )
-        with c2:
-            name = it.get("name","")
-            store = it.get("store","")
-            cat = it.get("category","")
-            url = it.get("url","")
-            kcal = it.get("kcal",0)
-            p = it.get("protein_g",0)
-            f = it.get("fat_g",0)
-            c = it.get("carb_g",0)
-            fib = it.get("fiber_g",0)
-            price = it.get("price_jpy",0)
-
-            st.markdown(f"**{name}**")
-            st.caption(f"{store}｜{cat}")
-            st.markdown(
-                f"カロリー: **{kcal} kcal** / "
-                f"P: **{p:.0f} g**・F: **{f:.0f} g**・C: **{c:.0f} g**・食物繊維: **{fib:.1f} g**"
-            )
-            cols = st.columns([1, 2])
-            with cols[0]:
-                st.markdown(_fmt_price(price))
-            with cols[1]:
-                if url:
-                    st.markdown(f"[公式ページを開く]({url})")
-
-def _render_slot_cards(slot_key: str, jp_title: str, best_plan: dict, target_kcal: int):
-    combo = best_plan[slot_key]
-    picked = int(combo["kcal"])
-    _slot_header(jp_title, target_kcal, picked)
-    for it in combo["items"]:
-        _render_item_card(it)
-    st.markdown(
-        f"**小計:** {picked} kcal / {_fmt_price(combo['price'])}・"
-        f"P{combo['protein']:.0f}・F{combo['fat']:.0f}・C{combo['carb']:.0f}・食物繊維{combo['fiber']:.1f} g"
-    )
-
-# ===============================
-# ページ：マイページ
-# ===============================
-def page_my_page():
-    st.title("マイページ")
-
-    user = st.session_state["user"]
-    if "profile_initialized" not in st.session_state:
-        prof = load_profile(user.id)
-        st.session_state["form_age"]          = (prof or {}).get("age", 33)
-        st.session_state["form_sex"]          = (prof or {}).get("sex", "male")
-        st.session_state["form_height"]       = (prof or {}).get("height_cm", 173)
-        st.session_state["form_weight_now"]   = (prof or {}).get("weight_now", 70.0)
-        st.session_state["form_weight_goal"]  = (prof or {}).get("weight_goal", 65.0)
-        _deadline = (prof or {}).get("deadline", dt.date.today() + dt.timedelta(days=60))
-        if isinstance(_deadline, str):
-            _deadline = dt.date.fromisoformat(_deadline)
-        st.session_state["form_deadline"]     = _deadline
-
-        saved_activity = (prof or {}).get("activity", DEFAULT_ACTIVITY_DISPLAY)
-        st.session_state["form_activity"] = normalize_saved_activity(saved_activity)
-
-        st.session_state["form_budget"]       = (prof or {}).get("daily_budget", 1200)
-        st.session_state.setdefault("store_b_input", "セブンイレブン")
-        st.session_state.setdefault("store_l_input", "ファミリーマート")
-        st.session_state.setdefault("store_d_input", "ほっともっと")
-        st.session_state["profile_initialized"] = True
-
-    # 入力UIをフォームにまとめる（フォーム内に expander は置かない）
-    with st.expander("諸々基礎条件入力", expanded=True):
-        with st.form("profile_form", clear_on_submit=False):
-            c1, c2 = st.columns(2)
-            with c1:
-                age = st.number_input("年齢", 18, 80, value=int(st.session_state["form_age"]), key="age_input")
-                sex = st.radio("性別", ["male","female"], horizontal=True,
-                               index=0 if st.session_state["form_sex"]=="male" else 1, key="sex_input")
-                height = st.number_input("身長(cm)", 140, 210, value=int(st.session_state["form_height"]), key="height_input")
-                weight_now = st.number_input("初期体重(kg)", 35.0, 150.0, value=float(st.session_state["form_weight_now"]), step=0.1, key="weight_now_input")
-                weight_goal = st.number_input("目標体重(kg)", 35.0, 150.0, value=float(st.session_state["form_weight_goal"]), step=0.1, key="weight_goal_input")
-            with c2:
-                deadline = st.date_input("期限日付", value=st.session_state["form_deadline"], key="deadline_input")
-
-                default_index = ACTIVITY_DISPLAY.index(st.session_state["form_activity"]) \
-                                if st.session_state["form_activity"] in ACTIVITY_DISPLAY else ACTIVITY_DISPLAY.index(DEFAULT_ACTIVITY_DISPLAY)
-                activity_display = st.selectbox(
-                    "活動量（TDEEの係数）",
-                    ACTIVITY_DISPLAY,
-                    index=default_index,
-                    key="activity_input",
-                    help="週あたりの運動回数・時間の目安は下の表を参照"
-                )
-                _fac = get_activity_factor(activity_display)
-                _label = activity_display.split("(")[0].strip()
-                st.caption(f"選択中: **{_label}**｜係数 **{_fac}**｜目安: " +
-                           next((lvl['weekly'] for lvl in ACTIVITY_LEVELS if abs(lvl['factor']-_fac)<1e-6), ""))
-
-                daily_budget = st.number_input("1日予算(円)", 300, 4000, value=int(st.session_state["form_budget"]), step=10, key="budget_input")
-
-            # ✅ Submit は必ずフォーム内
-            saved = st.form_submit_button("プロフィール保存")
-
-        # ✅ フォームの外に expander（入れ子禁止を回避）
-        with st.expander("活動量レベルの目安（週あたりの運動イメージ）", expanded=False):
-            df_lv = pd.DataFrame([{
-                "レベル": lvl["label"],
-                "係数": lvl["factor"],
-                "週あたりの目安": lvl["weekly"],
-                "具体像": lvl["hint"]
-            } for lvl in ACTIVITY_LEVELS])
-            st.dataframe(df_lv, use_container_width=True, hide_index=True)
-
-        if saved:
-            try:
-                save_profile(
-                    st.session_state["user"].id,
-                    st.session_state["age_input"],
-                    st.session_state["sex_input"],
-                    st.session_state["height_input"],
-                    st.session_state["weight_now_input"],
-                    st.session_state["weight_goal_input"],
-                    st.session_state["deadline_input"],
-                    st.session_state["activity_input"],
-                    st.session_state["budget_input"],
-                )
-                st.session_state["form_age"]        = st.session_state["age_input"]
-                st.session_state["form_sex"]        = st.session_state["sex_input"]
-                st.session_state["form_height"]     = st.session_state["height_input"]
-                st.session_state["form_weight_now"] = st.session_state["weight_now_input"]
-                st.session_state["form_weight_goal"]= st.session_state["weight_goal_input"]
-                st.session_state["form_deadline"]   = st.session_state["deadline_input"]
-                st.session_state["form_activity"]   = st.session_state["activity_input"]
-                st.session_state["form_budget"]     = st.session_state["budget_input"]
-                st.success("プロフィールを保存しました ✅")
-            except Exception as e:
-                st.error(f"保存エラー: {e}")
-
-    # ここから計算と体重グラフ
-    intake, tdee, deficit_day, days = calc_target_intake(
-        st.session_state["form_age"], st.session_state["form_sex"],
-        st.session_state["form_height"], st.session_state["form_weight_now"],
-        st.session_state["form_weight_goal"], st.session_state["form_deadline"],
-        st.session_state["form_activity"]
-    )
-
-    # ★ 20/40/40 の内訳も一緒に表示
-    b20 = int(intake*0.20); l40 = int(intake*0.40); d40 = intake - b20 - l40
-    st.info(
-        f"あなたの1日目標摂取カロリー： **{intake} kcal**"
-        f"（消費: {tdee} kcal / 赤字目安: {deficit_day} kcal/日 × {days}日）\n\n"
-        f"**内訳目安：朝 {b20} kcal（20%）｜昼 {l40} kcal（40%）｜夜 {d40} kcal（40%）**"
-    )
-
-    # ===== 体重の推移（“日ごと”に表示） =====
-    df_w = load_weight_history(st.session_state["user"].id)
-    if not df_w.empty:
-        df_w["date"] = pd.to_datetime(df_w["date"]).dt.normalize()
-        df_daily = df_w.groupby("date", as_index=False)["weight_kg"].mean()
-
-        line = alt.Chart(df_daily).mark_line(point=True).encode(
-            x=alt.X("date:T", timeUnit="yearmonthdate",
-                    axis=alt.Axis(title="日付", format="%m/%d")),
-            y=alt.Y("weight_kg:Q", title="体重(kg)")
-        )
-        target_line = alt.Chart(
-            pd.DataFrame({"y": [st.session_state["form_weight_goal"]]})
-        ).mark_rule(color="red", strokeDash=[5,5]).encode(y="y:Q")
-
-        chart = line + target_line
-        st.altair_chart(chart, use_container_width=True)
-
-        latest_weight = df_daily.sort_values("date").iloc[-1]["weight_kg"]
-        goal_weight = st.session_state["form_weight_goal"]
-        diff = latest_weight - goal_weight
-        if diff > 0:
-            st.success(f"目標まであと **{diff:.1f} kg** 減量！")
-        elif diff < 0:
-            st.info(f"目標を **{-diff:.1f} kg** 下回りました 🎉")
-        else:
-            st.balloons()
-            st.success("目標体重を達成しました！🎉")
-    else:
-        st.info("まだ体重ログがありません。『今日の食事提案』で記録されます。")
-
-# ===============================
-# ページ：今日の食事提案
-# ===============================
-def page_today_plan():
-    st.title("今日の食事提案")
-    
-    # === ページ先頭：進捗レベル画像 ===
-    start_w = float(st.session_state.get("form_weight_now", 70.0))
-    goal_w  = float(st.session_state.get("form_weight_goal", 65.0))
-
-    current_w = start_w  # デフォルトは初期体重
-    try:
-        df_w = load_weight_history(st.session_state["user"].id)
-        if not df_w.empty:
-            df_w["date"] = pd.to_datetime(df_w["date"]).dt.normalize()
-            current_w = float(df_w.sort_values("date").iloc[-1]["weight_kg"])
-    except Exception:
-        pass
-
-    p = compute_progress_percent(start_w, goal_w, current_w)
-    level = progress_to_level(p)
-
-    st.markdown("#### レベル")
-    st.caption(f"進捗: **{p*100:.1f}%**（初期 {start_w:.1f}kg → 目標 {goal_w:.1f}kg／現在 {current_w:.1f}kg）")
-    st.image(level_image_path(level), width=200)
-
-
-    age = st.session_state.get("form_age", 33)
-    sex = st.session_state.get("form_sex", "male")
-    height = st.session_state.get("form_height", 173)
-    weight_goal = st.session_state.get("form_weight_goal", 65.0)
-    deadline = st.session_state.get("form_deadline", dt.date.today() + dt.timedelta(days=60))
-    activity = st.session_state.get("form_activity", DEFAULT_ACTIVITY_DISPLAY)
-    default_budget = st.session_state.get("form_budget", 1200)
-
-    STORE_OPTIONS = ["セブンイレブン", "ファミリーマート", "ほっともっと"]
-
-    with st.form("today_form", clear_on_submit=False):
-        c = st.columns(2)
-        with c[0]:
-            weight_today = st.number_input("今日の体重(kg)", 35.0, 150.0,
-                                           value=float(st.session_state.get("weight_today", st.session_state.get("form_weight_now", 70.0))),
-                                           step=0.1, key="weight_today_input")
-        with c[1]:
-            budget_today = st.number_input("今日の予算(円)", 300, 4000,
-                                           value=int(st.session_state.get("budget_today", default_budget)),
-                                           step=10, key="budget_today_input")
-
-        col_store_b, col_store_l, col_store_d = st.columns(3)
-        with col_store_b:
-            st.selectbox("朝の店舗", STORE_OPTIONS, key="store_b_input",
-                         index=STORE_OPTIONS.index(st.session_state.get("store_b_input","セブンイレブン")))
-        with col_store_l:
-            st.selectbox("昼の店舗", STORE_OPTIONS, key="store_l_input",
-                         index=STORE_OPTIONS.index(st.session_state.get("store_l_input","ファミリーマート")))
-        with col_store_d:
-            st.selectbox("夜の店舗", STORE_OPTIONS, key="store_d_input",
-                         index=STORE_OPTIONS.index(st.session_state.get("store_d_input","ほっともっと")))
-
-        make_clicked = st.form_submit_button("今日の3食プランを作る")
-
-    intake, tdee, deficit_day, days = calc_target_intake(
-        age, sex, height, weight_today, weight_goal, deadline, activity
-    )
-
-    # ★ 20/40/40 の内訳も表示
-    b20 = int(intake*0.20); l40 = int(intake*0.40); d40 = intake - b20 - l40
-    st.info(f"あなたの1日目標摂取カロリー： **{intake} kcal**｜内訳：朝 {b20} / 昼 {l40} / 夜 {d40}")
-
-    if make_clicked:
-        # ★ ボタン押下ごとに乱数シードを進める（=毎回パターンが変わる）
-        st.session_state["plan_seed"] = st.session_state.get("plan_seed", 0) + 1
-        rng = np.random.default_rng(st.session_state["plan_seed"])
-
-        st.session_state["weight_today"] = weight_today
-        st.session_state["budget_today"] = budget_today
-        try:
-            log_weight(st.session_state["user"].id, dt.date.today(), weight_today)
-        except Exception as e:
-            st.warning(f"体重ログの保存に失敗しました: {e}")
-
-        store_b = st.session_state.get("store_b_input", "セブンイレブン")
-        store_l = st.session_state.get("store_l_input", "ファミリーマート")
-        store_d = st.session_state.get("store_d_input", "ほっともっと")
-
-        # 候補取得：スロット専用 + any
-        df_b = load_products_for(store_b, ["breakfast", "any"])
-        df_l = load_products_for(store_l, ["lunch", "any"])
-        df_d = load_products_for(store_d, ["dinner", "any"])
-
-        missing = []
-        if df_b.empty: missing.append("朝")
-        if df_l.empty: missing.append("昼")
-        if df_d.empty: missing.append("夜")
-        if missing:
-            st.error(f"{'・'.join(missing)} の候補商品がありません。")
-            st.stop()
-
-        # ★ 20/40/40 ターゲット
-        t_b = b20; t_l = l40; t_d = d40
-
-        # ==== 上位候補を大きめに拾ってから“ランダム抽出” ====
-        def _trim(df, target_kcal, slot_key, n=40, rng=None):
-            df2 = df.assign(
-                _absdiff=(df["kcal"] - target_kcal).abs(),
-                _prio=(df["meal_slot_hint"] == slot_key).astype(int)  # 一致=1, any=0
-            )
-            pool = df2.sort_values(by=["_prio", "_absdiff"], ascending=[False, True]).head(n * 3)
-            pool = pool.drop(columns=["_absdiff", "_prio"])
-            if rng is not None and len(pool) > n:
-                # シードに基づいてランダム抽出
-                return pool.sample(n=n, random_state=int(rng.integers(0, 1_000_000_000)))
-            return pool.head(n)
-
-        df_b = _trim(df_b, t_b, "breakfast", n=40, rng=rng)
-        df_l = _trim(df_l, t_l, "lunch",     n=40, rng=rng)
-        df_d = _trim(df_d, t_d, "dinner",    n=40, rng=rng)
-
-        combos_b = generate_item_combos(df_b, budget=budget_today, max_items=3)
-        combos_l = generate_item_combos(df_l, budget=budget_today, max_items=3)
-        combos_d = generate_item_combos(df_d, budget=budget_today, max_items=3)
-
-        if not (combos_b and combos_l and combos_d):
-            st.warning("候補が不足しています。")
-            st.stop()
-
-        # ★ 確率的な最終選定（品質を担保しながら多様化）
-        best, score = optimize_day_fixed_score_no_overlap(
-            combos_b, combos_l, combos_d, intake, budget_today, weight_kg=weight_today, rng=rng
-        )
-
-        if best:
-            # ====== 視覚的なカードUIで表示（画像横並び） ======
-            st.subheader("提案結果（同一商品の重複なし）")
-
-            _render_slot_cards("breakfast", "朝ごはん", best, t_b)
-            _render_slot_cards("lunch", "昼ごはん", best, t_l)
-            _render_slot_cards("dinner", "夜ごはん", best, t_d)
-
-            # ====== 日合計のサマリー ======
-            st.markdown("---")
-            st.markdown(
-                f"### 日合計\n"
-                f"**{best['kcal_total']} kcal / {_fmt_price(best['price_total'])}**  \n"
-                f"**P:** {best['protein_total']:.0f} g / "
-                f"**F:** {best['fat_total']:.0f} g / "
-                f"**C:** {best['carb_total']:.0f} g / "
-                f"**Fiber:** {best['fiber_total']:.1f} g"
-            )
-            delta = best["kcal_total"] - intake
-            st.metric("目標カロリー差", f"{delta:+} kcal")
-
-            # ====== コピペ用の表（画像列つき） ======
-            def explode_slot(slot, jp):
-                rows = []
-                for it in best[slot]["items"]:
-                    rows.append([
-                        jp, it["store"], it["category"], it["name"], it["kcal"],
-                        it["protein_g"], it["fat_g"], it["carb_g"], it["fiber_g"],
-                        it["price_jpy"], it.get("url",""), it.get("image_url",""),
-                    ])
-                return rows
-
-            rows = []
-            rows += explode_slot("breakfast","朝")
-            rows += explode_slot("lunch","昼")
-            rows += explode_slot("dinner","夜")
-
-            res = pd.DataFrame(
-                rows,
-                columns=["食事区分","店舗","カテゴリ","商品名",
-                         "カロリー(kcal)","タンパク質(g)","脂質(g)","炭水化物(g)","食物繊維(g)",
-                         "価格(円)","商品URL","image_url"]
-            )
-
-            with st.expander("コピペ・共有用テーブル（画像列あり）", expanded=False):
-                st.dataframe(
-                    res,
-                    use_container_width=True,
-                    column_config={
-                        "商品URL": st.column_config.LinkColumn("商品ページ", display_text="公式ページを開く"),
-                        "image_url": st.column_config.ImageColumn("商品画像")
-                    }
-                )
-        else:
-            st.error("条件に合うプランが見つかりませんでした。")
-
-# ===============================
-# 設定：AIトレーナー
-# ===============================
-import streamlit as st
-import openai # pip install openai が必要
-import re # activity_factor抽出のために必要
-
-# OpenAI クライアントの初期化
-# StreamlitのSecretsを使用する場合
-try:
-    client = openai.OpenAI(api_key=st.secrets["OPENAI_API_KEY"])
-except KeyError:
-    st.error("OpenAI APIキーが設定されていません。Streamlit Secretsを確認してください。")
-     # Streamlitアプリが停止しないように、APIキー設定なしで進行させる場合は st.stop() をコメントアウト
-     # st.stop()
-    client = None # APIキーがない場合はクライアントをNoneに設定
-
-
-# ===============================
-# ページ：AIトレーナー
-# ===============================
-def page_ai_trainer(age, sex, height, weight_today, weight_goal, activity):
-    st.title("🏋️‍♂️ AIトレーナーに相談")
-    st.write("プロのフィットネストレーナーがあなたの運動・食事・健康に関する質問にお答えします。")
-
-    # OpenAI APIクライアントが利用可能かチェック
-    if client is None:
-        st.error("OpenAI APIキーが設定されていないため、AIトレーナー機能は利用できません。サイドバーでAPIキーを入力してください。")
-        return
-
-    # チャット履歴の初期化
-    if "trainer_messages" not in st.session_state:
-        st.session_state.trainer_messages = []
-        # 初回挨拶メッセージ
-        initial_message = "こんにちは！私はあなた専用のAIトレーナーです。運動や健康について何でもお聞きください！"
-        st.session_state.trainer_messages.append({"role": "assistant", "content": initial_message})
-
-    # 過去のメッセージを表示
-    for message in st.session_state.trainer_messages:
-        with st.chat_message(message["role"]):
-            st.markdown(message["content"])
-
-    # チャット入力
-    if prompt := st.chat_input("運動や健康について何でもお聞きください..."):
-        # ユーザーメッセージを追加
-        st.session_state.trainer_messages.append({"role": "user", "content": prompt})
-        with st.chat_message("user"):
-            st.markdown(prompt)
-
-    
-        # activity_factorを抽出 (例: "中程度の運動(1.55)" -> "1.55")
-        match = re.search(r'\(([\d\.]+)\)', activity)
-        activity_factor_value = float(match.group(1)) if match else 1.55 # デフォルト値
-
-        system_prompt = f"""
-あなたはプロのフィットネストレーナーです。ユーザーの健康とフィットネス目標達成をサポートします。
-ユーザーの基本情報は以下の通りです。
-- 年齢: {age}歳
-- 性別: {sex}
-- 身長: {height}cm
-- 現在の体重: {weight_today}kg
-- 目標体重: {weight_goal}kg
-- 現在の活動量レベル: {activity} (ACTIVITY_FACTOR: {activity_factor_value})
-
-ACTIVITY_FACTORの具体的な定義は以下の通りです：
-- ほぼ運動しない(1.2): デスクワーク中心でほとんど運動しない。軽いウォーキングやストレッチから始めるのがおすすめです。
-- 軽い運動(1.375): 週に1〜3回程度の軽い運動（ウォーキング、ヨガなど）。全身を使った筋力トレーニングと有酸素運動をバランス良く取り入れましょう。
-- 中程度の運動(1.55): 週に3〜5回程度の運動（ジョギング、ジムでのトレーニングなど）。高強度のインターバルトレーニングや、特定の部位を鍛えるレジスタンストレーニングも効果的です。
-- 激しい運動(1.725): 週に6〜7回程度の激しい運動（ハードなトレーニング、スポーツなど）。回復を考慮した上での高負荷トレーニングや、専門的なスキルアップ練習が中心になります。
-- 非常に激しい(1.9): 毎日、非常に激しい運動や肉体労働。高いエネルギー消費に見合った栄養摂取と、怪我予防のための柔軟性・体幹トレーニングが特に重要です。
-
-ユーザーの質問に対し、科学的根拠に基づいた専門的で分かりやすいアドバイスをしてください。
-特に指定がない限り、トレーニングと食事の両面からバランスの取れた提案を心がけてください。
-
-回答の際は以下を守ってください：
-1. ユーザーの年齢、性別、身長、体重、活動量レベル、目標体重などのプロフィールを考慮した具体的な提案をする。
-2. 安全性を最優先にし、初心者でも理解できる説明を含める。
-3. 必要に応じて、予想消費カロリーや「おむすび🍙換算」（おにぎり1個=約180kcal）などの具体的な数値情報も提示する。
-   例: 約250kcal（おむすび1.4個分🍙）
-4. モチベーションを高める励ましの言葉を添える。
-5. 質問内容に応じて、トレーニングメニューや食事プラン、健康習慣など、多角的な視点からアドバイスを行う。
-"""
-
-        # OpenAI APIにリクエスト
-        try:
-            # システムプロンプトを会話の最初に設定
-            messages_for_api = [{"role": "system", "content": system_prompt}] + st.session_state.trainer_messages
-
-            with st.chat_message("assistant"):
-                message_placeholder = st.empty()
-                full_response = ""
-
-                # ストリーミング応答
-                stream = client.chat.completions.create(
-                    model="gpt-4o-mini", # または "gpt-3.5-turbo" など
-                    messages=messages_for_api,
-                    stream=True,
-                    max_tokens=1000,
-                    temperature=0.7
-                )
-
-                for chunk in stream:
-                    if chunk.choices[0].delta.content is not None:
-                        content = chunk.choices[0].delta.content
-                        full_response += content
-                        message_placeholder.markdown(full_response + "▌") # カーソル表示
-
-                message_placeholder.markdown(full_response) # 最終的な応答を表示
-
-            # AIの応答をセッション状態に保存
-            st.session_state.trainer_messages.append({"role": "assistant", "content": full_response})
-
-        except Exception as e:
-            st.error(f"AIトレーナーとの通信でエラーが発生しました: {e}")
-            st.info("しばらくしてから再度お試しください。OpenAI APIキーが正しく設定されているか確認してください。")
-
-    # チャット履歴クリアボタン
-    # サイドバーに配置する方が一般的ですが、ここでは主要コンテンツの下に配置
-    if st.button("チャット履歴をクリア", key="clear_trainer_chat_main"):
-        st.session_state.trainer_messages = []
-        # クリア後、再度最初の挨拶メッセージを表示
-        initial_message = "こんにちは！私はあなた専用のAIトレーナーです。運動や食事について何でもお聞きください！"
-        st.session_state.trainer_messages.append({"role": "assistant", "content": initial_message})
-        st.rerun()
-
-    # ヒント表示
-    with st.expander("💡 質問のヒント"):
-        st.markdown("""
-        **こんな質問ができます：**
-        - 「週3回ジムに通える初心者におすすめの筋トレメニューを教えて」
-        - 「デスクワークで運動不足です。家でできる運動を教えて」
-        - 「ダイエット中の食事で気をつけることは？」
-        - 「プロテインはいつ飲むのが効果的？」
-        - 「膝が痛いときにできる運動はありますか？」
-        - 「現在の活動量レベルに合わせた食事のポイントは？」
-        """)
-
-
-
-# ===============================
-# サイドバー（共通）
-# ===============================
-st.sidebar.image("logo.png", use_container_width=True)
-st.sidebar.markdown("### Dietary")
-st.sidebar.write(f"ログイン情報\n{st.session_state['user'].email}")
-st.sidebar.button("ログアウト", on_click=logout)
-
-nav = st.sidebar.radio("ナビゲーション", ["マイページ", "今日の食事提案", "AIトレーナー"])
-
-# ===============================
-# ルーティング
-# ===============================
-if nav == "マイページ":
-    page_my_page()
-elif nav == "AIトレーナー":
-    page_ai_trainer(st.session_state.get("form_age", 33),
-    st.session_state.get("form_sex", "male"),
-    st.session_state.get("form_height", 173),
-    st.session_state.get("form_weight_today", 70.0),
-    st.session_state.get("form_weight_goal", 65.0),
-    st.session_state.get("form_activity", "moderate"))
-else:
-    page_today_plan()
->>>>>>> 049d3aef
+    page_today_plan()